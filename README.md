--- conflicted
+++ resolved
@@ -27,20 +27,6 @@
 ---
 ## Installation of this software suite on Windows
 ### Prerequisite Software:
-<<<<<<< HEAD
-In order to install iblrig on a Windows machine please ensure that the following prerequisite software is first installed:
-- [Anaconda](https://anaconda.com)
-
-### Instructions for installation from scratch:
-The following commands should be run in the Anaconda Powershell Prompt:
-```powershell
-conda create --name iblrig python==3.7.13 --yes
-conda activate iblrig
-conda install git --yes
-cd \
-git clone https://github.com/int-brain-lab/iblrig
-cd C:\iblrig
-=======
 In order to install iblrig on a Windows machine please ensure that the following prerequisite is first installed:
 - [Anaconda](https://anaconda.com)
 
@@ -60,7 +46,6 @@
 cd iblrig
 git checkout feature/7.0.0
 # TODO: remove once moved to production
->>>>>>> ba5fbaf7
 pip install --editable .
 pip install pybpod-gui-api==1.8.3b1 pybpod-gui-plugin-alyx==1.1.3b1
 pip uninstall ibllib --yes
@@ -71,41 +56,6 @@
 conda create --name ibllib python=3.8 --yes
 conda activate ibllib
 pip install ibllib
-<<<<<<< HEAD
-```
-Verify that ibllib can call ONE with the following command. If the credentials in the `C:\Users\username\AppData\Roaming\.one` 
-directory do not exist, the command will prompt for setup information.
-```powershell
-python -c "from one.api import ONE; ONE()"  # several prompts will require interaction to configure ONE if this is a new install
-```
-
-### Instructions for manual update from 6.6.x to 6.6.4:
-The following commands to be run from the Anaconda Powershell Prompt. Please ensure that your git and anaconda environment are 
-up-to-date. **Backup any custom tasks or modifications before performing the following**
-```powershell
-conda activate iblrig
-cd C:\iblrig
-git fetch origin
-git reset --hard origin/master
-git clean --dry-run --force
-```
-Run the last command without the `--dry-run` to actually remove the listed files.
-```powershell
-cd C:\iblrig\Bonsai
-setup.bat
-```
-
-### Running pybpod
-- Navigate your Anaconda Powershell Prompt to the iblrig folder: `cd C:\iblrig`
-- Ensure the `iblrig` anaconda environment is activated: `conda activate iblrig`
-- At the prompt, run: `pybpod.bat`
-
-#### For easier launching of pybpod
-Within the `C:\iblrig` folder there is a `pybpod-Anaconda_Powershell_Prompt.lnk` file that can be copied to the desktop of the 
-user for ease of use.
-```powershell
-Copy-Item "C:\iblrig\pybpod-Anaconda_Powershell_Prompt.lnk -Destination "$Env:HOMEPATH\Desktop"
-=======
 ```
 
 NOTE: ONE will need to be configured for your use case. Please review the ONE [documentation](https://int-brain-lab.github.io/ONE/) for specifics on how to accomplish this. Then run the following command or something similar for your specific setup: `python -c "from one.api import ONE; ONE()"`
@@ -116,5 +66,4 @@
 conda activate iblrig
 cd C:\iblrig
 .\pybpod.bat
->>>>>>> ba5fbaf7
 ```