--- conflicted
+++ resolved
@@ -1,12 +1,9 @@
 # **Release notes**
 
-<<<<<<< HEAD
-=======
 ## **Release Notes 7.0.3**
 
 - added instructions and deployment script for experiment description gui
 
->>>>>>> 940bd33f
 ## **Release Notes 7.0.2**
 
 - removal of the move_passive.py script call from the passiveChoiceWorldIndependent json task configuration file
