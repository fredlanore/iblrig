# **Release notes**

## **Release Notes develop**

<<<<<<< HEAD
- Rearranged loading order of devices for tasks to account for the Bonsai load time, ensuring the first trial has stimulus 
=======
>>>>>>> bc7c6c3f
- When creating new sessions, the local rig and the local lab server will be queried are checked for their most recent previous sessions
- Changed default rig environment name from iblenv to iblrig
- Removed ibllib dependencies
- Added support for F2TTLv2
- params.update_params_file() now has a default behavior with no data to update all updatable params
- removed unnecessary file task_settings.py for calibration
- SPH for f2ttl calibration now will look for user_settings and fallback on fake_user_settings
- Single sourced iblrig version
- Increased required python version to 3.7

## **Release Notes 6.5.3**

- Removed botched releases and patched release notes accordingly.
- RECAP: New bootstrapper and OLD stimulus file i.e.:
  - Bonvision 0.9.0
  - All other Bonsai packages to latest
  - Removed reverse contingencies capabilities
  - Removed assurance stim stops in the center of the screen
  - Added STIMCENTER capabilities for habituationCW compatibility and bpod override for testing
  - Changed Last to Take 1 node at top level workflow of main stim file

## **Release Notes ~~6.5.2~~**

- Bugfix: avoid code copy in HabituationCW and TrainingCW on ephys rig
- Bugfix: avoid shader window freezing Bonsai processing: Keep latest bootstrapper, downgraded shader package/Bonvision

## **Release Notes ~~6.5.1~~**

- Exposed Spontaneous activity timer to task code so users can change it if they want.
- Small Bugfix in copy task code routine for personal projects, now consideres the project folder
- Bugfix introduced by pandas syntax change in water calibration
- Removed maxval of 12 for selection of pregenerated sessions in pop up prompt
- Reversed double and single quote in install for ONE install procedure
- Updated Bonsai.Design.Visualizers" version="2.6.2
- Some refactoring of session_creator.py in preparation of full session creation on task startup
- ~~Removed Merge and Repeat node encapsulation of Bonsai state machine in visual stim~~
- Added disabled node with rollback of closed_loop state in Bonsai visual stim workflow
- Bugfix: Training/HabituationCW video folder now not created on ephys rig
- Added logging and traceback to create_session.py and register_session.py PR#370
- Fixed a move_passive bug

## **Release Notes ~~6.5.0~~**

- Added camera config script == videopc
- Added CI builds for windows/ubuntu install
- Optimized and fixed broken install procedure
- Added script for calculation of wheel to screen positions
- Added script for getting screen positions from wheel input (postprocessing)
- Separated local param methods from Alyx board methods usning alyx module
- Added tests for param module and path helper object
- Created method for finding mapped network drives on local rigs
- Added local and remote data folder to params_alyx
- Swapped training camera timestamps/bonsai timestamps
- Added backup params file on write
- Added register_screen_lux script
- Transfer data will attempt to move all passive session that it finds before starting
- ~~Fixed stimulus overshooting/undershooting on center or right/left thresholds~~
- Updated Bonsai and packages
- ~~Added stimulus capability for reverse contingencies~~
- Updated Bonsai deployment methods
- Removed all ONE calls from task launching procedures
- Added sonic studio config file for xonar sound card config (in iblrig/devices/sound_card/IBL.nsx2)
- HabituationCW now uses IBL default stimulus
- Fixed bug in camera recording where SAVE_VIDEO = False would make stream not start (deprecated task settings SAVE_VIDEO flag)
- Added bonsai.show_stim method to BpodMessageCreator obj
- Deprecated RECORD_VIDEO "knob"
- Exposed rate of passive stimulation workflow defaults to 0.1
- Refactored update with \_update, and git module
- Added create_custom_project CLI for syncing pybpod w/ Alyx project/users/subjects
- move_passive will now try/catch to move all possible sessions
- Migrated to ONE2
- ~~Bugfixed visual stim BpodEvents now not sampled on render frame~~
- Changed install and setup procedures
- Added mamba dependency to conda environment
- Added updating of conda and base python pip wheel and setuptools, clearing cona cache before install
- Install procedure now deletes Bonsai folder if it exists and Bonsai setup
- Fixed version of python to 3.7.11
- Created new ibllib 'hidden' environment just to do ONE2 tasks install and update methods updated
- Launching pybpod will now not try to update update procedures
- Created envs.py module to deal with environment related juggling for launching different scripts in different contexts
- ONE/ibllib still installed in iblenv but ready to be removed for next release

## **Release Notes 6.4.2**

Patch update (bugfixes)

- Increased stim_off state timer to 150ms
- Updated ibllib, Bonsai and Bonvision
- New update procedure for Bonsai that will simplify updates for users
- New pipeline architecture (removed deprecated flag creations on transfer)
- Mice that have more than one project now will require user to pick the project on run
- Stimulus phase fix for ephys choice world pre generated sessions
- Added tests for path_helper, adaptive module (for trainingCW) , and init alyx module tests

## **Release Notes 6.4.1**

Patch update (bugfixes)

- Increased stim_on state timer to 150ms
- Added write timeout to frame2TTL serial connecion
- Added screen frequency target to rig params
- Fixed bug in passive ChoiceWorld

## **Release Notes 6.4.0**

Minor update (added features)

- Added saving of \_iblrig_syncSquareUpdate.raw.csv from bonsai visual stim
- updaed ibllib to 1.4.11
- updated pybpod
- updated Bonsai
- increased spontaneous activity period to 10 min in passiveChoiceWorld
- Stop microphone recordings after passive protocol

## **Release Notes 6.3.1**

Patch update (bugfixes)

- Saving now data from Bonsai for frame2TL freq test

## **Release Notes 6.3.0**

Minor update (added functionality)

- Created \_iblrig_misc_frame2TTL_freq_test / test task for screen/frame2TTL
- Added sound recording in ephys rig for both biased and ephysCW tasks (was missing)

## **Release Notes 6.2.5**

_THIS: State Machine changed_
Patch update (bugfixes)

- Fixed stimulus sometimes keeps moving after reward for all tasks
- Fixed session_params bug in ephysCW
- Under the hood refactorings

## **Release Notes 6.2.4**

Patch update (bugfixes)

- Fixed missing underscore in move passive
- Fixed missing poop_count.py file in scripts folder
- Added popup window to warn to close valve on passiveCW launch
- Bugfix in sph.display_logs() that made SPH crash if no previous session was found.
- Updated ibllib to 1.3.10

## **Release Notes 6.2.3**

Patch update (bugfixes)

- Minor optimization to path_helper
- Rename of session at end of passive now includes corresponding ephys session

## **Release Notes 6.2.2**

Patch update (bugfixes)

- SESSION_ORDER bugfix

## **Release Notes 6.2.1**

Patch update (bugfixes)
Mainly in **ephysCW** and **passiveCW**

- Poop only at end o passive run
- Refactored ask_mock logic
- Bugfixed ask_mock where pressing cancel would crash the UI
- Removed confirmation of session number to load on passive Launch

## **Release Notes 6.2.0**

Minor update (added functionality)

- Updated ibllib
- **ephys_certification** protocol:
  - Updated metadata
  - Terminal output to inform users stim has started
- New datasetType that saves timestamp and position of visual stim from Bonsai (All tasks but habituationCW)
- **ephysChoiceWorld** mock protocol implemetation
- **passiveChoiceWorld** released for testing
- Created release_notes.md file<|MERGE_RESOLUTION|>--- conflicted
+++ resolved
@@ -2,10 +2,7 @@
 
 ## **Release Notes develop**
 
-<<<<<<< HEAD
 - Rearranged loading order of devices for tasks to account for the Bonsai load time, ensuring the first trial has stimulus 
-=======
->>>>>>> bc7c6c3f
 - When creating new sessions, the local rig and the local lab server will be queried are checked for their most recent previous sessions
 - Changed default rig environment name from iblenv to iblrig
 - Removed ibllib dependencies
