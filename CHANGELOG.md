Changelog
---------

-------------------------------

8.11.0
------
* add check for availability of internet
* add proper CLI for data transfer scripts
<<<<<<< HEAD
* add options for AdvancedChoiceWorld
* add method for receiving rig's AnyDesk ID
* implement multi-threading
* detect duds (less than 42 trials) and offer deletion
* fix crash on GUI-resize (linux)
=======
* add option for disabling Bpod status LED
* skip initialization of existing Bpod singleton
* remember settings for status LED and GUI position
* move update-check to separate thread
* detect dud (less than 42 trials) and offer deletion
* various small bugfixes
>>>>>>> 85f5ad14

8.10.2
------
* hot-fix parsing of path args in transfer_data
* add install_spinnaker command for ... installing spinnaker
* fixed CI warnings about ports that haven't been closed
* draw subject weight for adaptive reward from previous session
* format reward with 1 decimal on online plot

8.10.1
------
* more reliable way to check for dirty repository
* add visual hint for unfilled list-views

8.10.0
------
* adaptive reward from previous sessions in TrainingChoiceWorld
* updater: fetch remote changelog to advertise new features

8.9.4
-----
* correction for version regex
* fix version strings for compatibility with packaging.version

8.9.3
-----
* re-implemented update notice
* corrected implementation of end session criteria
* set adaptive reward to false temporarily

8.9.2
-----
* hot-fix for disabling the update-check - this will need work

8.9.1
-----
* hot-fix for missing live-plots

8.9.0
-----
* major rework of the GUI
* task-specific settings
* new dialogs for weight & droppings<|MERGE_RESOLUTION|>--- conflicted
+++ resolved
@@ -7,20 +7,14 @@
 ------
 * add check for availability of internet
 * add proper CLI for data transfer scripts
-<<<<<<< HEAD
-* add options for AdvancedChoiceWorld
-* add method for receiving rig's AnyDesk ID
+* add option for disabling Bpod's status LED
+* add GUI options for AdvancedChoiceWorld
 * implement multi-threading
 * detect duds (less than 42 trials) and offer deletion
-* fix crash on GUI-resize (linux)
-=======
-* add option for disabling Bpod status LED
 * skip initialization of existing Bpod singleton
 * remember settings for status LED and GUI position
 * move update-check to separate thread
-* detect dud (less than 42 trials) and offer deletion
 * various small bugfixes
->>>>>>> 85f5ad14
 
 8.10.2
 ------
