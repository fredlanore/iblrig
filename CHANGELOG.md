Changelog
---------

<<<<<<< HEAD
8.16.0
------
* hotfix: pin iblutil to >=1.7.4 to address unicode encoding issue during logging
=======
8.15.1
------
* hotfix: correct parsing of description files and ignore junk sessions in iterate_protocols
>>>>>>> ba824510

8.15.0
------
* feature: calibration routine for frame2ttl v1-3 in Tools menu
* feature: debug-flag for IBLRIG Wizard

8.14.2
------
* hotfix: wrong return-type in _iterate_protocols - pt 2

8.14.1
------
* hotfix: wrong return-type in _iterate_protocols

8.14.0
------
* show dialog boxes and plots for appended sessions

8.13.5
------
* make sure unused arguments passed up to BaseChoiceWorld do not crash the task (example delay_secs in passiveChoiceWorld)

8.13.4
------
* pin iblutil to version 1.7.3 or later
* reworked upgrade script and moved to separate file to avoid file-access issues
* fixed display of version string in "about" tab
* revert logging of task events to GUI only

8.13.3
------
* add tests with mock Bonsai to cover for task start methods
* hotfix: also log to PowerShell (for now)

8.13.2
------
* hotfix: 'WindowsPath' object has no attribute 'split'

8.13.1
------
* hotfix: passing non-existent parameter to Bonsai workflow

8.13.0
------
* restructured user interface
* script for starting video-session in ephys-rig
* installer scripts for Spinnaker SDK / PySpin
* validated parsing of settings files
* added legend to trials-timeline
* added button for triggering a free reward (only available outside of running task for now)
* cleaned-up logging
* various improvements under the hood, clean-up and unit-tests

8.12.13
-------
* fix problem with corrupt acquisition descriptions in history

8.12.12
-------
* skipped

8.12.11
-------
* hotfix for creation of bonsai layout-file
* separated installers for Spinnaker SDK and PySpin

8.12.10
-------
* ignore user-side changes to bonsai layouts (for camera workflows only)
* error message if rig-name is not defined in Alyx
* populate delegate users
* the usual: minor fixes, clean-ups and unit-tests

8.12.9
------
* usability improvements for "Show Training Level" tool
* ignore unused behavior ports
* remove unnecessary dependencies

8.12.8
------
* fix incorrect limits & unit for adaptive gain in trainingChoiceWorld  
* usability improvements for "Show Training Level" tool

8.12.7
------
* online plot: fix line colors and add legends
* do not show Bonsai editor during session

8.12.6
------
* reverting TTL on trial end introduced with PR #504, release 8.9.0
* general code maintenance (unit-tests, doc-strings, type-hints, removal of dead code) 

8.12.5
------
* add a tools menu in the wizard to get training level from v7 sessions to ease transition

8.12.4
------
* updated online-plots

8.12.3
------
* bugfix: getting training status of subject not present on local server
* skipping of bpod initialization now optional (used in GUI)
* disable button for status LED if not supported by hardware
* tests, type-hints, removal of dead code

8.12.2
------
* bugfix: rollback skipping of bpod initialization (possible source of integer overflow)
* removal of dead code

8.12.1
------
* bugfix: remember ability for setting the status LED

8.12.0
------
* add a trainingPhaseChoiceWorld task to fix the training levels
* bugfix: copy script prompt accepts both upper case and lower case Y to proceed
* bugfix: update-check used incorrect calls for subprocesses

-------------------------------

8.11.5
------
* bugfix: negative time being displayed in the live-plots

8.11.4
------
* bugfix: incorrect subprocess-calls in version_management

8.11.3
------
* bugfix: 0 contrasts argument overwritten for trainingCW

8.11.2
------
* make custom_tasks optional
* repair lost entry-point for iblrig wizard
* fetch remote tags only if connected to internet

8.11.1
------
* add GUI options for AdvancedChoiceWorld

8.11.0
------
* add check for availability of internet
* add proper CLI for data transfer scripts
* add control for disabling Bpod status LED
* skip initialization of existing Bpod singleton
* remember settings for status LED and GUI position
* move update-check to separate thread 
* detect duds (less than 42 trials) and offer deletion
* various small bugfixes

-------------------------------

8.10.2
------
* hot-fix parsing of path args in transfer_data
* add install_spinnaker command for ... installing spinnaker
* fixed CI warnings about ports that haven't been closed
* draw subject weight for adaptive reward from previous session
* format reward with 1 decimal on online plot

8.10.1
------
* more reliable way to check for dirty repository
* add visual hint for unfilled list-views

8.10.0
------
* adaptive reward from previous sessions in TrainingChoiceWorld
* updater: fetch remote changelog to advertise new features

-------------------------------

8.9.4
-----
* correction for version regex
* fix version strings for compatibility with packaging.version

8.9.3
-----
* re-implemented update notice
* corrected implementation of end session criteria
* set adaptive reward to false temporarily

8.9.2
-----
* hot-fix for disabling the update-check - this will need work

8.9.1
-----
* hot-fix for missing live-plots

8.9.0
-----
* major rework of the GUI
* task-specific settings
* new dialogs for weight & droppings<|MERGE_RESOLUTION|>--- conflicted
+++ resolved
@@ -1,15 +1,13 @@
 Changelog
 ---------
 
-<<<<<<< HEAD
 8.16.0
 ------
 * hotfix: pin iblutil to >=1.7.4 to address unicode encoding issue during logging
-=======
+
 8.15.1
 ------
 * hotfix: correct parsing of description files and ignore junk sessions in iterate_protocols
->>>>>>> ba824510
 
 8.15.0
 ------
@@ -91,7 +89,7 @@
 
 8.12.8
 ------
-* fix incorrect limits & unit for adaptive gain in trainingChoiceWorld  
+* fix incorrect limits & unit for adaptive gain in trainingChoiceWorld
 * usability improvements for "Show Training Level" tool
 
 8.12.7
@@ -102,7 +100,7 @@
 8.12.6
 ------
 * reverting TTL on trial end introduced with PR #504, release 8.9.0
-* general code maintenance (unit-tests, doc-strings, type-hints, removal of dead code) 
+* general code maintenance (unit-tests, doc-strings, type-hints, removal of dead code)
 
 8.12.5
 ------
@@ -165,7 +163,7 @@
 * add control for disabling Bpod status LED
 * skip initialization of existing Bpod singleton
 * remember settings for status LED and GUI position
-* move update-check to separate thread 
+* move update-check to separate thread
 * detect duds (less than 42 trials) and offer deletion
 * various small bugfixes
 
