--- conflicted
+++ resolved
@@ -3,31 +3,19 @@
 
 -------------------------------
 
-<<<<<<< HEAD
 8.11.1
 ------
 * add GUI options for AdvancedChoiceWorld
-* 
 
-=======
->>>>>>> 493fc9f1
 8.11.0
 ------
 * add check for availability of internet
 * add proper CLI for data transfer scripts
-<<<<<<< HEAD
 * add control for disabling Bpod status LED
 * skip initialization of existing Bpod singleton
 * remember settings for status LED and GUI position
 * move update-check to separate thread 
 * detect duds (less than 42 trials) and offer deletion
-=======
-* add option for disabling Bpod status LED
-* skip initialization of existing Bpod singleton
-* remember settings for status LED and GUI position
-* move update-check to separate thread
-* detect dud (less than 42 trials) and offer deletion
->>>>>>> 493fc9f1
 * various small bugfixes
 
 8.10.2
