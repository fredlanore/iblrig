--- conflicted
+++ resolved
@@ -1,8 +1,4 @@
-<<<<<<< HEAD
-__version__ = "7.0.2"
-=======
 __version__ = "7.0.3"
->>>>>>> 940bd33f
 import logging
 
 import colorlog
