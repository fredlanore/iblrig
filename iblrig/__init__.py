--- conflicted
+++ resolved
@@ -4,11 +4,8 @@
 # 3) Check CI and eventually wet lab test
 # 4) Pull request to iblrigv8
 # 5) git tag the release in accordance to the version number below (after merge!)
-<<<<<<< HEAD
 __version__ = '8.15.2'
-=======
-__version__ = '8.16.0'
->>>>>>> 90fc5b08
+
 
 from iblrig.version_management import get_detailed_version_string
 
