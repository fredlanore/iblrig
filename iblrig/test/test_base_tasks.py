"""
Hardware Mixins are extensions to a Session object for specific hardware.
Those can be instantiated lazily, i.e. on any computer.
The start() methods of those mixins require the hardware to be connected.

"""
import argparse
import copy
import tempfile
import unittest
from pathlib import Path
from unittest import mock

import yaml

import ibllib.io.session_params as ses_params
from ibllib.io.session_params import read_params
from iblrig.base_choice_world import BiasedChoiceWorldSession, ChoiceWorldSession
from iblrig.base_tasks import (
    BaseSession,
    BonsaiRecordingMixin,
    BonsaiVisualStimulusMixin,
    BpodMixin,
    Frame2TTLMixin,
    RotaryEncoderMixin,
    SoundMixin,
    ValveMixin,
)
from iblrig.misc import _get_task_argument_parser, _post_parse_arguments
from iblrig.path_helper import load_pydantic_yaml
from iblrig.pydantic_definitions import HardwareSettings
from iblrig.test.base import TASK_KWARGS


class EmptyHardwareSession(BaseSession):
    protocol_name = 'empty_hardware_session_for_testing'

    def start_hardware(self):
        pass

    def _run(self):
        pass


def mixin_factory(cls_mixin):
    """
    Composes the empty hardware session class with a single mixin for testing purposes
    :param cls_mixin:
    :return:
    """

    class TestMixin(EmptyHardwareSession, cls_mixin):
        pass

    session = TestMixin(task_parameter_file=ChoiceWorldSession.base_parameters_file, **TASK_KWARGS)
    return session


class TestHierarchicalParameters(unittest.TestCase):
    def test_default_params(self):
        sess = BiasedChoiceWorldSession(**TASK_KWARGS)
        with tempfile.TemporaryDirectory() as td:
            file_params = Path(td).joinpath('params.yaml')
            with open(file_params, 'w+') as fp:
                yaml.safe_dump(data={'TITI': 1, 'REWARD_AMOUNT_UL': -2}, stream=fp)
            sess2 = BiasedChoiceWorldSession(task_parameter_file=file_params, **TASK_KWARGS)
        assert len(sess2.task_params.keys()) == len(sess.task_params.keys()) + 1
        assert sess2.task_params['TITI'] == 1
        assert sess2.task_params['REWARD_AMOUNT_UL'] == -2


class TestHardwareMixins(unittest.TestCase):
    def setUp(self):
        task_settings_file = ChoiceWorldSession.base_parameters_file
        self.session = EmptyHardwareSession(task_parameter_file=task_settings_file, **TASK_KWARGS)

    @mock.patch('iblrig.base_tasks.call_bonsai')
    def test_bonsai_recording_mixin(self, mock_call_bonsai):
        # create a session with the bonsai recording mixin only and all tests parameters
        session = mixin_factory(BonsaiRecordingMixin)
        session.init_mixin_bonsai_recordings()
        # this will fail if the udp clients are not alive, which they should be
        session.bonsai_camera.udp_client.send2bonsai(trial_num=6, sim_freq=50)
        session.bonsai_microphone.udp_client.send2bonsai(trial_num=6, sim_freq=50)
        # test the camera + microphone recording as in the behavior
        session.start_mixin_bonsai_cameras()
        session.trigger_bonsai_cameras()
        # test the single microphone recording
        session.hardware_settings.device_cameras = None
        session.start_mixin_bonsai_microphone()
        session.stop_mixin_bonsai_recordings()

    @mock.patch('iblrig.base_tasks.call_bonsai')
    def test_bonsai_visual_stimulus_mixin(self, _):
        session = mixin_factory(BonsaiVisualStimulusMixin)
        session.start_mixin_bonsai_visual_stimulus()
        session.init_mixin_bonsai_visual_stimulus()
        session.choice_world_visual_stimulus()
        session.run_passive_visual_stim()
        session.stop_mixin_bonsai_visual_stimulus()

    def test_rotary_encoder_mixin(self):
        """
        Instantiates a bare session with the rotary encoder mixin
        """
        session = self.session
        RotaryEncoderMixin.init_mixin_rotary_encoder(session)
        assert [
            'RotaryEncoder1_1',
            'RotaryEncoder1_2',
            'RotaryEncoder1_3',
            'RotaryEncoder1_4',
        ] == session.device_rotary_encoder.ENCODER_EVENTS
        assert {
            -35: 'RotaryEncoder1_1',
            35: 'RotaryEncoder1_2',
            -2: 'RotaryEncoder1_3',
            2: 'RotaryEncoder1_4',
        } == session.device_rotary_encoder.THRESHOLD_EVENTS
        with self.assertRaises(ValueError):
            RotaryEncoderMixin.start_mixin_rotary_encoder(session)

    def test_frame2ttl_mixin(self):
        """
        Instantiates a bare session with the frame2ttl mixin
        """
        session = self.session
        Frame2TTLMixin.init_mixin_frame2ttl(session)
        with self.assertRaises(ValueError):
            Frame2TTLMixin.start_mixin_frame2ttl(session)

    def test_sound_card_mixin(self):
        """
        Instantiates a bare session with the sound card mixin
        """
        session = self.session
        SoundMixin.init_mixin_sound(session)
        assert session.sound.GO_TONE is not None

    def test_bpod_mixin(self):
        session = self.session
        BpodMixin.init_mixin_bpod(session)
        assert hasattr(session, 'bpod')
        with self.assertRaises(ValueError):
            BpodMixin.start_mixin_bpod(session)

    def test_valve_mixin(self):
        session = self.session
        ValveMixin.init_mixin_valve(session)
        # assert session.valve.compute < 1
        assert not session.valve.is_calibrated


class TestExperimentDescription(unittest.TestCase):
    """
    Test creation of experiment description dictionary
    Note: another part of testing is done in test/base.py, where the specific extractor classes
    are passed on to the acquisition description and tested for each task.
    """

    def setUp(self) -> None:
        self.stub = {
            'version': '1.0.0',
            'tasks': [{'choiceWorld': {'collection': 'raw_behavior_data', 'sync_label': 'bpod'}}],
            'procedures': ['Imaging'],
            'projects': ['foo'],
            'devices': {'cameras': {'left': {'collection': 'raw_video_data', 'sync_label': 'audio'}}},
        }
        tempdir = tempfile.TemporaryDirectory()
        self.addCleanup(tempdir.cleanup)
        self.stub_path = ses_params.write_params(tempdir.name, self.stub)

    def test_new_description(self):
        """Test creation of a brand new experiment description (no stub)."""
        hardware_settings = {
            'RIG_NAME': '_iblrig_cortexlab_behavior_3',
            'device_bpod': {'FOO': 10, 'BAR': 20},
            'device_cameras': {'default': {'left': {'SYNC_LABEL': 'audio'}}},
        }
        description = BaseSession.make_experiment_description_dict(
            'choiceWorld', 'raw_behavior_data', procedures=['Imaging'], projects=['foo'], hardware_settings=hardware_settings
        )
        expected = {k: v for k, v in self.stub.items() if k != 'version'}
        self.assertDictEqual(expected, description)

        # Test sync
        hardware_settings['MAIN_SYNC'] = True
        description = BaseSession.make_experiment_description_dict(
            'choiceWorld', 'raw_behavior_data', hardware_settings=hardware_settings
        )
        expected = {'bpod': {'collection': 'raw_behavior_data', 'acquisition_software': 'pybpod', 'extension': '.jsonable'}}
        self.assertDictEqual(expected, description.get('sync', {}))

    def test_stub(self):
        """Test merging of experiment description with a stub"""
        hardware_settings = {
            'RIG_NAME': '_iblrig_cortexlab_behavior_3',
            'device_bpod': {'FOO': 20, 'BAR': 30},
            'device_foo': {'one': {'BAR': 'baz'}},
        }
        description = BaseSession.make_experiment_description_dict(
            'passiveWorld', 'raw_task_data_00', projects=['foo', 'bar'], hardware_settings=hardware_settings, stub=self.stub_path
        )
        self.assertCountEqual(['Imaging'], description['procedures'])
        self.assertCountEqual(['bar', 'foo'], description['projects'])
        self.assertCountEqual(['cameras'], description.get('devices', {}).keys())
        expected = self.stub['tasks'] + [{'passiveWorld': {'collection': 'raw_task_data_00', 'sync_label': 'bpod'}}]
        self.assertCountEqual(expected, description.get('tasks', []))


class TestPathCreation(unittest.TestCase):
    """Test creation of experiment description dictionary."""

    def test_create_chained_protocols(self):
        # creates a first task
        task_kwargs = copy.deepcopy(TASK_KWARGS)
        task_kwargs['hardware_settings']['MAIN_SYNC'] = False
        first_task = EmptyHardwareSession(
            iblrig_settings={'iblrig_remote_data_path': False},
            **task_kwargs,
            task_parameter_file=ChoiceWorldSession.base_parameters_file,
        )
        first_task.create_session()
        # append a new protocol to the current task
        second_task = EmptyHardwareSession(append=True, iblrig_settings={'iblrig_remote_data_path': False}, **task_kwargs)
        # unless the task has reached the create session stage, there is only one protocol in there
        self.assertEqual(
            set(d.name for d in first_task.paths.SESSION_FOLDER.iterdir() if d.is_dir()), {'raw_task_data_00'}
        )
        # this will create and add to the acquisition description file
        second_task.create_session()
        self.assertEqual(
            set(d.name for d in first_task.paths.SESSION_FOLDER.iterdir() if d.is_dir()),
            {'raw_task_data_00', 'raw_task_data_01'},
        )
        description = read_params(second_task.paths['SESSION_FOLDER'])
        # we should also find the protocols in the acquisition description file
        protocols = set(p[EmptyHardwareSession.protocol_name]['collection'] for p in description['tasks'])
        self.assertEqual(protocols, {'raw_task_data_00', 'raw_task_data_01'})

    def test_create_session_with_remote(self):
        with tempfile.TemporaryDirectory() as td:
            task = EmptyHardwareSession(iblrig_settings={'iblrig_remote_data_path': Path(td)}, **TASK_KWARGS)
            task.create_session()
            # when we create the session, the local session folder is created with the acquisition description file
            description_file_local = next(task.paths['SESSION_FOLDER'].glob('_ibl_experiment.description*.yaml'), None)
            remote_session_path = task.paths['REMOTE_SUBJECT_FOLDER'].joinpath(
                task.paths['SESSION_FOLDER'].relative_to(task.paths['LOCAL_SUBJECT_FOLDER'])
            )
            # there is also the acquisition description stub in the remote folder
            description_file_remote = next(remote_session_path.joinpath('_devices').glob('*.yaml'), None)
            assert description_file_local is not None
            assert description_file_remote is not None

    def test_create_session_without_remote(self):
        task = EmptyHardwareSession(iblrig_settings={'iblrig_remote_data_path': None}, **TASK_KWARGS)
        task.create_session()
        # when we create the session, the local session folder is created with the acquisition description file
        description_file_local = next(task.paths['SESSION_FOLDER'].glob('_ibl_experiment.description*.yaml'), None)
        assert description_file_local is not None

    def test_create_session_unavailable_remote(self):
        task = EmptyHardwareSession(iblrig_settings={'iblrig_remote_data_path': '/path/that/doesnt/exist'}, **TASK_KWARGS)
        task.create_session()
        # when we create the session, the local session folder is created with the acquisition description file
        description_file_local = next(task.paths['SESSION_FOLDER'].glob('_ibl_experiment.description*.yaml'), None)
        assert description_file_local is not None


class TestTaskArguments(unittest.TestCase):
    @staticmethod
    def _parse_local(args, parents=None):
        parser = _get_task_argument_parser(parents=parents)
        kwargs = vars(parser.parse_args(args))
        kwargs = _post_parse_arguments(**kwargs)
        return kwargs

    def test_arg_parser_simple(self):
        kwargs = self._parse_local(args=['--subject', 'toto', '-u', 'john.doe'])
        self.assertTrue(kwargs['interactive'])
        self.assertEqual(kwargs['subject'], 'toto')
        projects = ['titi', 'tata']
        procedures = ['tata', 'titi']
        kwargs = self._parse_local(
            args=['--subject', 'toto', '-u', 'john.doe', '--projects', *projects, '--procedures', *procedures]
        )
        self.assertEqual(set(kwargs['projects']), set(projects))
        self.assertEqual(set(kwargs['procedures']), set(procedures))

    def test_arg_parser_user(self):
        parser = argparse.ArgumentParser(add_help=False)
        parser.add_argument('--training_phase', option_strings=['--training_phase'], dest='training_phase', default=0, type=int)
        kwargs = self._parse_local(args=['--subject', 'toto', '--training_phase', '4'], parents=[parser])
        self.assertTrue(kwargs['interactive'])
        self.assertEqual(kwargs['subject'], 'toto')
        self.assertEqual(kwargs['training_phase'], 4)


<<<<<<< HEAD
class TestHardwareSettings(unittest.TestCase):
    def test_get_left_camera_workflow(self):
        hws = load_pydantic_yaml(HardwareSettings, 'hardware_settings_template.yaml')
        config = hws['device_cameras']['default']
        self.assertIsNotNone(BonsaiRecordingMixin._camera_mixin_bonsai_get_workflow_file(config, 'recording'))
        self.assertIsNone(BonsaiRecordingMixin._camera_mixin_bonsai_get_workflow_file(None, 'recording'))
        self.assertRaises(KeyError, BonsaiRecordingMixin._camera_mixin_bonsai_get_workflow_file, {}, 'recording')
=======
class TestRun(unittest.TestCase):
    """Test BaseSession.run method and append kwarg."""

    def setUp(self):
        tmp = tempfile.TemporaryDirectory()
        self.tmp = Path(tmp.name)
        self.addCleanup(tmp.cleanup)
        self.iblrig_settings = {'iblrig_remote_data_path': False, 'iblrig_local_data_path': self.tmp}

        self.task_kwargs = copy.deepcopy(TASK_KWARGS)
        self.task_kwargs['hardware_settings']['MAIN_SYNC'] = False
        self.task_kwargs['interactive'] = True
        self.task_kwargs['iblrig_settings'] = self.iblrig_settings
        self.task_kwargs['task_parameter_file'] = ChoiceWorldSession.base_parameters_file

    @mock.patch('iblrig.base_tasks.graph.numinput', side_effect=(23.5, 20, 35))
    def test_dialogs(self, input_mock):
        """Test that weighing dialog used only on first of chained protocols."""
        first_task = EmptyHardwareSession(**self.task_kwargs)
        # Logging to file causes tempdir cleanup issues so we simply don't call setup_loggers
        with mock.patch.object(first_task, '_setup_loggers'):
            # Check that weighing GUI created
            first_task.run()
        input_mock.assert_called()
        self.assertEqual(23.5, first_task.session_info['SUBJECT_WEIGHT'])
        self.assertEqual(20, first_task.session_info['POOP_COUNT'])

        # Append a new protocol to the current task. Weighting GUI should not be instantiated
        input_mock.reset_mock()
        second_task = EmptyHardwareSession(append=True, **self.task_kwargs)
        with mock.patch.object(second_task, '_setup_loggers'):
            second_task.run()
        input_mock.assert_called_once()
        self.assertIsNone(second_task.session_info['SUBJECT_WEIGHT'])
        self.assertEqual(35, second_task.session_info['POOP_COUNT'])
>>>>>>> d1c0a085
<|MERGE_RESOLUTION|>--- conflicted
+++ resolved
@@ -296,7 +296,6 @@
         self.assertEqual(kwargs['training_phase'], 4)
 
 
-<<<<<<< HEAD
 class TestHardwareSettings(unittest.TestCase):
     def test_get_left_camera_workflow(self):
         hws = load_pydantic_yaml(HardwareSettings, 'hardware_settings_template.yaml')
@@ -304,7 +303,8 @@
         self.assertIsNotNone(BonsaiRecordingMixin._camera_mixin_bonsai_get_workflow_file(config, 'recording'))
         self.assertIsNone(BonsaiRecordingMixin._camera_mixin_bonsai_get_workflow_file(None, 'recording'))
         self.assertRaises(KeyError, BonsaiRecordingMixin._camera_mixin_bonsai_get_workflow_file, {}, 'recording')
-=======
+
+
 class TestRun(unittest.TestCase):
     """Test BaseSession.run method and append kwarg."""
 
@@ -339,5 +339,4 @@
             second_task.run()
         input_mock.assert_called_once()
         self.assertIsNone(second_task.session_info['SUBJECT_WEIGHT'])
-        self.assertEqual(35, second_task.session_info['POOP_COUNT'])
->>>>>>> d1c0a085
+        self.assertEqual(35, second_task.session_info['POOP_COUNT'])