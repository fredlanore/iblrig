--- conflicted
+++ resolved
@@ -22,12 +22,8 @@
 from iblrig.misc import _post_parse_arguments, get_task_argument_parser
 from iblrig.path_helper import load_pydantic_yaml
 from iblrig.pydantic_definitions import HardwareSettings
-<<<<<<< HEAD
 from iblrig.test.base import PATH_FIXTURES, BaseTestCases
-=======
-from iblrig.test.base import PATH_FIXTURES, TASK_KWARGS, IntegrationFullRuns
 from iblrig_tasks._iblrig_tasks_trainingChoiceWorld import task as tcw_task
->>>>>>> f9002f65
 
 
 class EmptyHardwareSession(BaseSession):
@@ -234,13 +230,8 @@
     @mock.patch('iblrig.base_tasks.graph.numinput', side_effect=(23.5, 20, 35))
     def test_dialogs(self, input_mock):
         """Test that weighing dialog used only on first of chained protocols."""
-<<<<<<< HEAD
+        self.task_kwargs.pop('subject_weight_grams')
         self.task = EmptyHardwareSession(**self.task_kwargs)
-=======
-        if 'subject_weight_grams' in (kwargs := self.task_kwargs.copy()):
-            del kwargs['subject_weight_grams']
-        first_task = EmptyHardwareSession(**kwargs)
->>>>>>> f9002f65
         # Check that weighing GUI created
         self.task.run()
         input_mock.assert_called()
@@ -249,7 +240,7 @@
 
         # Append a new protocol to the current task. Weighting GUI should not be instantiated
         input_mock.reset_mock()
-        second_task = EmptyHardwareSession(append=True, **kwargs)
+        second_task = EmptyHardwareSession(append=True, **self.task_kwargs)
         second_task.run()
         input_mock.assert_called_once()
         self.assertIsNone(second_task.session_info['SUBJECT_WEIGHT'])
