--- conflicted
+++ resolved
@@ -2,32 +2,24 @@
 
 import numpy as np
 
-<<<<<<< HEAD
 from iblrig.test.base import BaseTestCases
-=======
 import ibllib.pipes.dynamic_pipeline as dyn
 from ibllib.pipes.behavior_tasks import PassiveTaskNidq
-from iblrig.test.base import TASK_KWARGS, BaseTestCases
->>>>>>> bc702762
 from iblrig_tasks._iblrig_tasks_passiveChoiceWorld.task import Session as PassiveChoiceWorldSession
 
 
 class TestInstantiatePassiveChoiceWorld(BaseTestCases.CommonTestInstantiateTask):
     def setUp(self) -> None:
         session_id = 7
-<<<<<<< HEAD
         self.get_task_kwargs()
-        self.task = PassiveChoiceWorldSession(**self.task_kwargs, session_template_id=session_id)
-=======
+
         # NB: Passive choice world not supported with Bpod as main sync
-        kwargs = copy.deepcopy(TASK_KWARGS)
-        assert kwargs['hardware_settings']['MAIN_SYNC']
+        assert self.task_kwargs['hardware_settings']['MAIN_SYNC']
         with self.assertLogs('iblrig.task', 40):
-            PassiveChoiceWorldSession(**kwargs, session_template_id=session_id)
-        kwargs['hardware_settings']['MAIN_SYNC'] = False
+            self.task = PassiveChoiceWorldSession(**self.task_kwargs, session_template_id=session_id)
+        self.task_kwargs['hardware_settings']['MAIN_SYNC'] = False
         with self.assertNoLogs('iblrig.task', 40):
-            self.task = PassiveChoiceWorldSession(**kwargs, session_template_id=session_id)
->>>>>>> bc702762
+            self.task = PassiveChoiceWorldSession(**self.task_kwargs, session_template_id=session_id)
         self.task.mock()
         assert np.unique(self.task.trials_table['session_id']) == [session_id]
 
