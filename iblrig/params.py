#!/usr/bin/env python
# -*- coding:utf-8 -*-
# @Author: Niccolò Bonacchi
# @Date: Friday, September 13th 2019, 2:57:40 pm
import datetime
import json
import logging
import re
import shutil
from pathlib import Path

from ibllib.graphic import strinput
from pybpodgui_api.models.project import Project

import iblrig.alyx as alyx
import iblrig.logging_  # noqa
import iblrig.path_helper as ph

log = logging.getLogger("iblrig")

# TODO: Add keys for logging all other tests
# Add new keys to this, create optional asker/getter
EMPTY_BOARD_PARAMS = {
    "NAME": None,  # str
    "IBLRIG_VERSION": None,  # str
    "COM_BPOD": None,  # str
    "COM_ROTARY_ENCODER": None,  # str
    "COM_F2TTL": None,  # str
    "F2TTL_DARK_THRESH": None,  # float
    "F2TTL_LIGHT_THRESH": None,  # float
    "F2TTL_CALIBRATION_DATE": None,  # str
    "SCREEN_FREQ_TARGET": None,  # int (Hz)
    "SCREEN_FREQ_TEST_STATUS": None,  # str
    "SCREEN_FREQ_TEST_DATE": None,  # str
    "WATER_CALIBRATION_RANGE": None,  # [min, max]
    "WATER_CALIBRATION_OPEN_TIMES": None,  # [float, float, ...]
    "WATER_CALIBRATION_WEIGHT_PERDROP": None,  # [float, float, ...]
    "WATER_CALIBRATION_DATE": None,  # str
    "BPOD_TTL_TEST_STATUS": None,  # str
    "BPOD_TTL_TEST_DATE": None,  # str
    "DATA_FOLDER_LOCAL": None,  # str
    "DATA_FOLDER_REMOTE": None,  # str
}

global AUTO_UPDATABLE_PARAMS
AUTO_UPDATABLE_PARAMS = dict.fromkeys([
    "NAME",
    "IBLRIG_VERSION",
    "COM_BPOD",
    "SCREEN_FREQ_TARGET",
    "DATA_FOLDER_LOCAL",
    "DATA_FOLDER_REMOTE",
])
def ensure_all_keys_present(loaded_params, upload=True):
    """
    Ensures allo keys are present and empty knowable values are filled
    """
    anything_new = False
    for k in EMPTY_BOARD_PARAMS:
        if k in loaded_params:
            if loaded_params[k] is None and k in AUTO_UPDATABLE_PARAMS:
                loaded_params[k] = update_param_key_values(k)
                anything_new = True
        elif k not in loaded_params:
            loaded_params.update({k: update_param_key_values(k)})
            anything_new = True
    if anything_new:
        write_params_file(data=loaded_params, force=True)
    if upload:
        alyx.write_alyx_params(data=loaded_params, force=True)
    return loaded_params


def create_new_params_dict():
    params = EMPTY_BOARD_PARAMS
    for k in params:
        params[k] = update_param_key_values(k)

    return params


def update_param_key_values(param_key):
    if param_key == "NAME":
        return get_pybpod_board_name()
    elif param_key == "IBLRIG_VERSION":
        return get_iblrig_version()
    elif param_key == "COM_BPOD":
        return get_pybpod_board_comport()
    elif param_key == "SCREEN_FREQ_TARGET":
        return 60
    elif param_key == "DATA_FOLDER_LOCAL":
        return ph.get_iblrig_data_folder(subjects=False)
    elif param_key == "DATA_FOLDER_REMOTE":
        return ph.get_iblserver_data_folder(subjects=False)
    else:
        return None


def get_iblrig_version():
    ph.get_iblrig_folder()
    # Find version number from `__init__.py` without executing it.
    file_path = Path(ph.get_iblrig_folder()) / "setup.py"
    with open(file_path, "r") as f:
        version = re.search(r"version=\"([^\"]+)\"", f.read()).group(1)
    return version


def get_pybpod_board_name():
    iblproject_path = Path(ph.get_iblrig_params_folder()) / "IBL"
    p = Project()
    p.load(str(iblproject_path))
    return p.boards[0].name


def get_board_name():
    params_file = Path(ph.get_iblrig_params_folder()) / ".iblrig_params.json"
    pybpod_board_name = get_pybpod_board_name()
    if not params_file.exists():
        return pybpod_board_name

    pars = load_params_file()
    if pybpod_board_name != pars["NAME"]:
        pars["NAME"] = pybpod_board_name
        update_params_file(data=pars)
    return pars["NAME"]


def get_pybpod_board_comport():
    iblproject_path = Path(ph.get_iblrig_params_folder()) / "IBL"
    p = Project()
    p.load(str(iblproject_path))
    return p.boards[0].serial_port


def get_board_comport():
    params_file = Path(ph.get_iblrig_params_folder()) / ".iblrig_params.json"
    pybpod_board_comport = get_pybpod_board_comport()
    if not params_file.exists():
        return pybpod_board_comport
    pars = load_params_file()

    if pybpod_board_comport != pars["COM_BPOD"]:
        pars["COM_BPOD"] = pybpod_board_comport
        update_params_file(data=pars)
    return pars["COM_BPOD"]


def write_params_file(data: dict = None, force: bool = False) -> dict:
    """write_params_file wirtes .iblrig_params.json file to default location
    (iblrig/../iblrig_params/.iblrig_params.json)
    If data is None will assume a dict with the default keys and empty values
    write_params_file(data=None, force=True) to reset to empty parameters
    write_params_file(data=some_dict, force=True) to reset to some_dict
    Use update_params_file for upding the values or adding keys

    :param data: Data to write to file, defaults to None i.e. All keys empty
    :type data: dict, optional
    :param force: Force write of data? , defaults to False
    :type force: bool, optional
    :return: params written to file, creates file on disk
    :rtype: dict
    """
    iblrig_params = Path(ph.get_iblrig_params_folder())
    fpath = iblrig_params / ".iblrig_params.json"
    if fpath.exists() and not force:
        log.warning(f"iblrig params file already exists {fpath}. Not writing...")
        return
    if data is None:
        data = create_new_params_dict()
    with open(fpath, "w") as f:
        log.info(f"Writing {data} to {fpath}")
        json.dump(data, f, indent=1)
    return data


def load_params_file(upload=False) -> dict:
    """load_params_file loads the .iblrig_params.json file from default location
     (iblrig/../iblrig_params/.iblrig_params.json), will create default params
     file if file is not found

    :return: .iblrig_params.json contents
    :rtype: dict
    """
    iblrig_params = Path(ph.get_iblrig_params_folder())
    fpath = iblrig_params / ".iblrig_params.json"
    bpod_comports = iblrig_params / ".bpod_comports.json"
    if fpath.exists():
        with open(fpath, "r") as f:
            out = json.load(f)
        out = ensure_all_keys_present(out, upload=upload)
        log.info(out)
        return out
    elif not fpath.exists() and bpod_comports.exists():
        log.warning(
            "Params file does not exist, found old bpod_comports file. Trying to migrate..."
        )
        try_migrate_to_params()
        return load_params_file()
    elif not fpath.exists() and not bpod_comports.exists():
        log.warning("Could not load params file does not exist. Creating...")
        out = ask_params_comports(write_params_file())
        log.info(out)
        return out


def update_params_file(data: dict, force: bool = False) -> None:
    """update_params_file updates the values of the params file
    If force will add unknown keys to the file, otherwise it will only add known keys.

    :param data: data to update, keys must be known if force=False
    :type data: dict
    :param force: add unknown keys to file?, defaults to False
    :type force: bool, optional
    :return: Noting, updates file on disk
    :rtype: None
    """
    old = load_params_file()
    if old is None:
        log.info("iblrig params file not found, creating...")
        write_params_file()
        old = load_params_file()

    for k in data:
        if k in old.keys():
            old[k] = data[k]
            log.info(f"Updated {k} with value {data[k]}")
        else:
            if not force:
                log.info(f"Unknown key {k}: skipping key...")
                continue
            elif force:
                log.info(
                    f"Adding new key {k} with value {data[k]} to .iblrig_params.json"
                )
                old[k] = data[k]
    log.info("Updated params file")
    write_params_file(data=old, force=True)

    return old


def ask_params_comports(data: dict) -> dict:
    patch = {}
    for k in data:
        if "COM" in k and not data[k]:
            newcom = strinput(
                "RIG CONFIG",
                f"Please insert {k.strip('COM_')} COM port (e.g. COM9): ",
                default="COM",
            )
            patch.update({k: newcom})

    if patch:
        data.update(patch)
        update_params_file(data=patch)
        log.debug(f"Updating params file with: {patch}")

    return data


<<<<<<< HEAD
=======
# Methods for tasks from alyx w/ fallback
def update_params(data: dict) -> None:
    update_params_file(data=data)
    try:
        alyx.update_alyx_params(data=data)
    except Exception as e:
        log.warning(
            f"Could not update board params on Alyx. Saved locally:\n{data}\n{e}"
        )


def load_params() -> dict:
    params_local = load_params_file()
    params_alyx = alyx.load_alyx_params(params_local["NAME"])
    if params_alyx is None:
        log.warning("Could not load board params from Alyx.")
    if params_alyx != params_local:
        log.warning("Local data and Alyx data mismatch. Trying to update Alyx.")
        alyx.update_alyx_params(data=params_local, force=True)
    return params_local


def write_params(data: dict = None, force: bool = False, upload: bool = True) -> None:
    write_params_file(data=data, force=force)
    if upload:
        try:
            alyx.write_alyx_params(data=data, force=force)
        except Exception as e:
            log.warning(
                f"Could not write board params to Alyx. Written to local file:\n{e}"
            )
    return


>>>>>>> b5432079
def try_migrate_to_params(force=False):
    params_file = Path(ph.get_iblrig_params_folder()) / ".iblrig_params.json"
    comports_file = Path(ph.get_iblrig_params_folder()) / ".bpod_comports.json"
    # See if file exists:
    if params_file.exists() and not force:
        log.info(f"No steps taken - File exists: {params_file}")
        return
    # Get .bpod_comports file and set the COM values
    if comports_file.exists():
        with open(comports_file, "r") as f:
            com_data = json.load(f)
        com_dict = {
            "COM_BPOD": com_data["BPOD"],  # str
            "COM_ROTARY_ENCODER": com_data["ROTARY_ENCODER"],  # str
            "COM_F2TTL": com_data["FRAME2TTL"],
        }  # str
    else:
        com_dict = {
            "COM_BPOD": get_board_comport(),
            "COM_F2TTL": "",
            "COM_ROTARY_ENCODER": "",
        }
    # Find latest H2O calib and set WATER values
    water_dict = {
        "WATER_CALIBRATION_RANGE": "",  # [min, max]
        "WATER_CALIBRATION_OPEN_TIMES": "",  # [float, float, ...]
        "WATER_CALIBRATION_WEIGHT_PERDROP": "",  # [float, float, ...]
        "WATER_CALIBRATION_DATE": "",
    }  # str
    range_file = ph.get_water_calibration_range_file()
    func_file = ph.get_water_calibration_func_file()
    if (str(func_file) != "." and str(range_file) != ".") and (
        func_file.parent == range_file.parent
    ):
        water_dict.update(ph.load_water_calibraition_range_file(range_file))
        water_dict.update(ph.load_water_calibraition_func_file(func_file))
        water_dict.update(
            {"WATER_CALIBRATION_DATE": func_file.parent.parent.parent.name}
        )
    if str(func_file) != ".":
        water_dict.update(ph.load_water_calibraition_func_file(func_file))
        water_dict.update(
            {"WATER_CALIBRATION_DATE": func_file.parent.parent.parent.name}
        )
    # Find latest F2TTL calib and set F2TTL values
    f2ttl_params = alyx.load_alyx_params(get_pybpod_board_name())
    if f2ttl_params is None:
        f2ttl_dict = {
            "F2TTL_DARK_THRESH": "",
            "F2TTL_LIGHT_THRESH": "",
            "F2TTL_CALIBRATION_DATE": "",
        }
    else:
        f2ttl_dict = {
            "F2TTL_DARK_THRESH": f2ttl_params["F2TTL_DARK_THRESH"],
            "F2TTL_LIGHT_THRESH": f2ttl_params["F2TTL_LIGHT_THRESH"],
            "F2TTL_CALIBRATION_DATE": datetime.datetime.now().date().isoformat(),
        }
        if "COM_F2TTL" in f2ttl_params:
            f2ttl_dict.update({"COM_F2TTL": f2ttl_params["COM_F2TTL"]})
        elif "F2TTL_COM" in f2ttl_params:
            f2ttl_dict.update({"COM_F2TTL": f2ttl_params["F2TTL_COM"]})
        if "F2TTL_CALIBRATION_DATE" in f2ttl_params:
            f2ttl_dict.update(
                {"F2TTL_CALIBRATION_DATE": f2ttl_params["F2TTL_CALIBRATION_DATE"]}
            )

    # Save locally
    final_dict = {}
    final_dict.update({"NAME": get_board_name()})  # from GUI
    final_dict.update(com_dict)
    final_dict.update(f2ttl_dict)
    final_dict.update(water_dict)
    write_params_file(data=final_dict, force=True)
    # upload to Alyx board
    alyx.write_alyx_params(data=final_dict, force=True)
    # Delete old comports file
    if comports_file.exists():
        bk = Path(ph.get_iblrig_params_folder()) / ".bpod_comports.json_bk"
        shutil.copy(str(comports_file), str(bk))
        comports_file.unlink()
    return


if __name__ == "__main__":
    # try_migrate_to_params(force=True)
    # try_migrate_to_params(force=False)
    params = load_params_file()
    print(".")<|MERGE_RESOLUTION|>--- conflicted
+++ resolved
@@ -258,43 +258,6 @@
     return data
 
 
-<<<<<<< HEAD
-=======
-# Methods for tasks from alyx w/ fallback
-def update_params(data: dict) -> None:
-    update_params_file(data=data)
-    try:
-        alyx.update_alyx_params(data=data)
-    except Exception as e:
-        log.warning(
-            f"Could not update board params on Alyx. Saved locally:\n{data}\n{e}"
-        )
-
-
-def load_params() -> dict:
-    params_local = load_params_file()
-    params_alyx = alyx.load_alyx_params(params_local["NAME"])
-    if params_alyx is None:
-        log.warning("Could not load board params from Alyx.")
-    if params_alyx != params_local:
-        log.warning("Local data and Alyx data mismatch. Trying to update Alyx.")
-        alyx.update_alyx_params(data=params_local, force=True)
-    return params_local
-
-
-def write_params(data: dict = None, force: bool = False, upload: bool = True) -> None:
-    write_params_file(data=data, force=force)
-    if upload:
-        try:
-            alyx.write_alyx_params(data=data, force=force)
-        except Exception as e:
-            log.warning(
-                f"Could not write board params to Alyx. Written to local file:\n{e}"
-            )
-    return
-
-
->>>>>>> b5432079
 def try_migrate_to_params(force=False):
     params_file = Path(ph.get_iblrig_params_folder()) / ".iblrig_params.json"
     comports_file = Path(ph.get_iblrig_params_folder()) / ".bpod_comports.json"
