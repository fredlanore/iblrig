<?xml version="1.0" encoding="UTF-8"?>
<ui version="4.0">
 <class>wizard</class>
 <widget class="QMainWindow" name="wizard">
  <property name="geometry">
   <rect>
    <x>0</x>
    <y>0</y>
<<<<<<< HEAD
    <width>400</width>
=======
    <width>472</width>
>>>>>>> 85f5ad14
    <height>644</height>
   </rect>
  </property>
  <property name="minimumSize">
   <size>
    <width>400</width>
    <height>0</height>
   </size>
  </property>
  <property name="windowTitle">
   <string>IBL Rig Wizard</string>
  </property>
  <property name="windowIcon">
   <iconset>
    <normaloff>wizard.png</normaloff>wizard.png</iconset>
  </property>
  <widget class="QWidget" name="centralwidget">
   <property name="sizePolicy">
    <sizepolicy hsizetype="Preferred" vsizetype="Preferred">
     <horstretch>0</horstretch>
     <verstretch>0</verstretch>
    </sizepolicy>
   </property>
   <property name="minimumSize">
    <size>
     <width>0</width>
     <height>0</height>
    </size>
   </property>
   <layout class="QGridLayout">
    <item row="3" column="0">
     <widget class="QGroupBox" name="uiGroupTools">
      <property name="sizePolicy">
       <sizepolicy hsizetype="Preferred" vsizetype="Preferred">
        <horstretch>0</horstretch>
        <verstretch>0</verstretch>
       </sizepolicy>
      </property>
      <property name="title">
       <string>Tools</string>
      </property>
      <layout class="QGridLayout" name="gridLayout_4">
       <item row="0" column="0">
        <widget class="QPushButton" name="uiPushFlush">
         <property name="enabled">
          <bool>true</bool>
         </property>
         <property name="sizePolicy">
          <sizepolicy hsizetype="Expanding" vsizetype="Fixed">
           <horstretch>0</horstretch>
           <verstretch>0</verstretch>
          </sizepolicy>
         </property>
         <property name="statusTip">
          <string>flush the valve</string>
         </property>
         <property name="text">
          <string>Flush</string>
         </property>
         <property name="checkable">
          <bool>true</bool>
         </property>
        </widget>
       </item>
       <item row="1" column="0">
        <widget class="QPushButton" name="uiPushHelp">
         <property name="sizePolicy">
          <sizepolicy hsizetype="Expanding" vsizetype="Fixed">
           <horstretch>0</horstretch>
           <verstretch>0</verstretch>
          </sizepolicy>
         </property>
         <property name="statusTip">
          <string>open the iblrig documentation in your browser</string>
         </property>
         <property name="text">
          <string>Help!</string>
         </property>
        </widget>
       </item>
      </layout>
     </widget>
    </item>
    <item row="3" column="1">
     <widget class="QGroupBox" name="uiGroupDiskSpace">
      <property name="title">
       <string>Disk Usage</string>
      </property>
      <layout class="QFormLayout" name="formLayout_2">
       <item row="2" column="1">
        <widget class="QLabel" name="uiLabelDiskAvailableValue">
         <property name="text">
          <string>80.3 GB</string>
         </property>
         <property name="textFormat">
          <enum>Qt::AutoText</enum>
         </property>
         <property name="alignment">
          <set>Qt::AlignRight|Qt::AlignTrailing|Qt::AlignVCenter</set>
         </property>
        </widget>
       </item>
       <item row="1" column="1">
        <widget class="QLabel" name="uiLabelDiskIblrigValue">
         <property name="text">
          <string>1.2 GB</string>
         </property>
         <property name="alignment">
          <set>Qt::AlignRight|Qt::AlignTrailing|Qt::AlignVCenter</set>
         </property>
        </widget>
       </item>
       <item row="1" column="0">
        <widget class="QLabel" name="uiLabelDiskIblrig">
         <property name="text">
          <string>IBL Rig Data:</string>
         </property>
        </widget>
       </item>
       <item row="2" column="0">
        <widget class="QLabel" name="uiLabelDiskAvailable">
         <property name="text">
          <string>Available Space:</string>
         </property>
        </widget>
       </item>
       <item row="0" column="0" colspan="2">
        <widget class="QProgressBar" name="uiProgressDiskSpace">
         <property name="sizePolicy">
          <sizepolicy hsizetype="Expanding" vsizetype="Fixed">
           <horstretch>0</horstretch>
           <verstretch>0</verstretch>
          </sizepolicy>
         </property>
         <property name="statusTip">
          <string/>
         </property>
        </widget>
       </item>
      </layout>
     </widget>
    </item>
    <item row="2" column="0" colspan="2">
     <widget class="QGroupBox" name="uiGroupSessionControl">
      <property name="title">
       <string>Session Control</string>
      </property>
      <layout class="QGridLayout" name="gridLayout_3" columnstretch="1,1">
       <item row="1" column="1">
        <widget class="QCheckBox" name="uiCheckAppend">
         <property name="statusTip">
          <string>append to previous session</string>
         </property>
         <property name="text">
          <string>Append</string>
         </property>
        </widget>
       </item>
       <item row="0" column="0">
        <widget class="QPushButton" name="uiPushPause">
         <property name="enabled">
          <bool>false</bool>
         </property>
         <property name="statusTip">
          <string>pause the session after the current trial</string>
         </property>
         <property name="text">
          <string>Pause</string>
         </property>
         <property name="checkable">
          <bool>true</bool>
         </property>
         <property name="checked">
          <bool>false</bool>
         </property>
        </widget>
       </item>
       <item row="0" column="1">
        <widget class="QPushButton" name="uiPushStart">
         <property name="statusTip">
          <string>start the session</string>
         </property>
         <property name="styleSheet">
          <string notr="true">QPushButton { background-color: red; }</string>
         </property>
         <property name="text">
          <string>Start</string>
         </property>
        </widget>
       </item>
      </layout>
     </widget>
    </item>
    <item row="1" column="0" colspan="2">
     <widget class="QGroupBox" name="uiGroupTaskParameters">
      <property name="title">
       <string>Task Specific Parameters</string>
      </property>
      <layout class="QFormLayout" name="formLayout_3">
       <property name="labelAlignment">
        <set>Qt::AlignRight|Qt::AlignTrailing|Qt::AlignVCenter</set>
       </property>
      </layout>
     </widget>
    </item>
    <item row="0" column="0" colspan="2">
     <widget class="QGroupBox" name="uiGroupParameters">
      <property name="title">
       <string>General Parameters</string>
      </property>
      <layout class="QFormLayout" name="formLayout">
       <property name="fieldGrowthPolicy">
        <enum>QFormLayout::ExpandingFieldsGrow</enum>
       </property>
       <property name="labelAlignment">
        <set>Qt::AlignRight|Qt::AlignTrailing|Qt::AlignVCenter</set>
       </property>
       <item row="0" column="0">
        <widget class="QLabel" name="uiLabelUser">
         <property name="text">
          <string>Alyx User</string>
         </property>
         <property name="buddy">
          <cstring>uiComboUser</cstring>
         </property>
        </widget>
       </item>
       <item row="0" column="1">
        <widget class="QFrame" name="uiFrameUser">
         <property name="sizePolicy">
          <sizepolicy hsizetype="Expanding" vsizetype="Fixed">
           <horstretch>0</horstretch>
           <verstretch>0</verstretch>
          </sizepolicy>
         </property>
         <layout class="QHBoxLayout" name="horizontalLayout_2" stretch="2,1">
          <property name="leftMargin">
           <number>0</number>
          </property>
          <property name="topMargin">
           <number>0</number>
          </property>
          <property name="rightMargin">
           <number>0</number>
          </property>
          <property name="bottomMargin">
           <number>0</number>
          </property>
          <item>
           <widget class="QComboBox" name="uiComboUser">
            <property name="sizePolicy">
             <sizepolicy hsizetype="Expanding" vsizetype="Fixed">
              <horstretch>0</horstretch>
              <verstretch>0</verstretch>
             </sizepolicy>
            </property>
            <property name="statusTip">
             <string>enter or select your Alyx username</string>
            </property>
            <property name="editable">
             <bool>true</bool>
            </property>
           </widget>
          </item>
          <item>
           <widget class="QPushButton" name="uiPushConnect">
            <property name="sizePolicy">
             <sizepolicy hsizetype="Expanding" vsizetype="Fixed">
              <horstretch>0</horstretch>
              <verstretch>0</verstretch>
             </sizepolicy>
            </property>
            <property name="toolTip">
             <string/>
            </property>
            <property name="statusTip">
             <string>connect to Alyx</string>
            </property>
            <property name="text">
             <string>Connect</string>
            </property>
           </widget>
          </item>
         </layout>
        </widget>
       </item>
       <item row="1" column="0">
        <widget class="QLabel" name="uiLabelSubject">
         <property name="text">
          <string>Subject</string>
         </property>
         <property name="buddy">
          <cstring>uiComboSubject</cstring>
         </property>
        </widget>
       </item>
       <item row="1" column="1">
        <widget class="QFrame" name="uiFrameSubject">
         <property name="sizePolicy">
          <sizepolicy hsizetype="Expanding" vsizetype="Fixed">
           <horstretch>0</horstretch>
           <verstretch>0</verstretch>
          </sizepolicy>
         </property>
         <layout class="QHBoxLayout" name="horizontalLayout" stretch="2,1">
          <property name="leftMargin">
           <number>0</number>
          </property>
          <property name="topMargin">
           <number>0</number>
          </property>
          <property name="rightMargin">
           <number>0</number>
          </property>
          <property name="bottomMargin">
           <number>0</number>
          </property>
          <item>
           <widget class="QComboBox" name="uiComboSubject">
            <property name="sizePolicy">
             <sizepolicy hsizetype="Expanding" vsizetype="Fixed">
              <horstretch>0</horstretch>
              <verstretch>0</verstretch>
             </sizepolicy>
            </property>
            <property name="minimumSize">
             <size>
              <width>0</width>
              <height>0</height>
             </size>
            </property>
            <property name="statusTip">
             <string>choose a subject</string>
            </property>
           </widget>
          </item>
          <item>
           <widget class="QLineEdit" name="lineEditSubject">
            <property name="sizePolicy">
             <sizepolicy hsizetype="Expanding" vsizetype="Fixed">
              <horstretch>0</horstretch>
              <verstretch>0</verstretch>
             </sizepolicy>
            </property>
            <property name="statusTip">
             <string>filter displayed subjects by name</string>
            </property>
            <property name="placeholderText">
             <string>Filter</string>
            </property>
           </widget>
          </item>
         </layout>
        </widget>
       </item>
       <item row="2" column="0">
        <widget class="QLabel" name="uiLabelTask">
         <property name="text">
          <string>Task</string>
         </property>
         <property name="buddy">
          <cstring>uiComboTask</cstring>
         </property>
        </widget>
       </item>
       <item row="2" column="1">
        <widget class="QComboBox" name="uiComboTask">
         <property name="sizePolicy">
          <sizepolicy hsizetype="Expanding" vsizetype="Fixed">
           <horstretch>0</horstretch>
           <verstretch>0</verstretch>
          </sizepolicy>
         </property>
         <property name="minimumSize">
          <size>
           <width>0</width>
           <height>0</height>
          </size>
         </property>
         <property name="statusTip">
          <string>choose a task for the session</string>
         </property>
<<<<<<< HEAD
        </widget>
       </item>
       <item row="3" column="0">
        <widget class="QLabel" name="uiLabelProject">
         <property name="text">
          <string>Project</string>
         </property>
         <property name="buddy">
          <cstring>uiListProjects</cstring>
         </property>
        </widget>
       </item>
       <item row="3" column="1">
        <widget class="QListView" name="uiListProjects">
         <property name="sizePolicy">
          <sizepolicy hsizetype="Expanding" vsizetype="Minimum">
           <horstretch>0</horstretch>
           <verstretch>0</verstretch>
          </sizepolicy>
         </property>
         <property name="maximumSize">
          <size>
           <width>16777215</width>
           <height>80</height>
          </size>
         </property>
         <property name="palette">
          <palette>
           <active>
            <colorrole role="Highlight">
             <brush brushstyle="SolidPattern">
              <color alpha="255">
               <red>0</red>
               <green>120</green>
               <blue>215</blue>
              </color>
             </brush>
            </colorrole>
            <colorrole role="HighlightedText">
             <brush brushstyle="SolidPattern">
              <color alpha="255">
               <red>255</red>
               <green>255</green>
               <blue>255</blue>
              </color>
             </brush>
            </colorrole>
           </active>
           <inactive>
            <colorrole role="Highlight">
             <brush brushstyle="SolidPattern">
              <color alpha="255">
               <red>0</red>
               <green>120</green>
               <blue>215</blue>
              </color>
             </brush>
            </colorrole>
            <colorrole role="HighlightedText">
             <brush brushstyle="SolidPattern">
              <color alpha="255">
               <red>255</red>
               <green>255</green>
               <blue>255</blue>
              </color>
             </brush>
            </colorrole>
           </inactive>
           <disabled>
            <colorrole role="Highlight">
             <brush brushstyle="SolidPattern">
              <color alpha="255">
               <red>0</red>
               <green>120</green>
               <blue>215</blue>
              </color>
             </brush>
            </colorrole>
            <colorrole role="HighlightedText">
             <brush brushstyle="SolidPattern">
              <color alpha="255">
               <red>255</red>
               <green>255</green>
               <blue>255</blue>
              </color>
             </brush>
            </colorrole>
           </disabled>
          </palette>
         </property>
         <property name="focusPolicy">
          <enum>Qt::TabFocus</enum>
         </property>
         <property name="statusTip">
          <string>select one or several projects for the session (mandatory)</string>
         </property>
         <property name="editTriggers">
          <set>QAbstractItemView::NoEditTriggers</set>
         </property>
         <property name="selectionMode">
          <enum>QAbstractItemView::MultiSelection</enum>
         </property>
        </widget>
       </item>
       <item row="4" column="0">
        <widget class="QLabel" name="uiLabelProcedure">
         <property name="text">
          <string>Procedure</string>
         </property>
         <property name="buddy">
          <cstring>uiListProcedures</cstring>
         </property>
        </widget>
       </item>
       <item row="4" column="1">
        <widget class="QListView" name="uiListProcedures">
         <property name="sizePolicy">
          <sizepolicy hsizetype="Expanding" vsizetype="Minimum">
           <horstretch>0</horstretch>
           <verstretch>0</verstretch>
          </sizepolicy>
         </property>
         <property name="maximumSize">
          <size>
           <width>16777215</width>
           <height>80</height>
          </size>
         </property>
         <property name="palette">
          <palette>
           <active>
            <colorrole role="Highlight">
             <brush brushstyle="SolidPattern">
              <color alpha="255">
               <red>0</red>
               <green>120</green>
               <blue>215</blue>
              </color>
             </brush>
            </colorrole>
            <colorrole role="HighlightedText">
             <brush brushstyle="SolidPattern">
              <color alpha="255">
               <red>255</red>
               <green>255</green>
               <blue>255</blue>
              </color>
             </brush>
            </colorrole>
           </active>
           <inactive>
            <colorrole role="Highlight">
             <brush brushstyle="SolidPattern">
              <color alpha="255">
               <red>0</red>
               <green>120</green>
               <blue>215</blue>
              </color>
             </brush>
            </colorrole>
            <colorrole role="HighlightedText">
             <brush brushstyle="SolidPattern">
              <color alpha="255">
               <red>255</red>
               <green>255</green>
               <blue>255</blue>
              </color>
             </brush>
            </colorrole>
           </inactive>
           <disabled>
            <colorrole role="Highlight">
             <brush brushstyle="SolidPattern">
              <color alpha="255">
               <red>0</red>
               <green>120</green>
               <blue>215</blue>
              </color>
             </brush>
            </colorrole>
            <colorrole role="HighlightedText">
             <brush brushstyle="SolidPattern">
              <color alpha="255">
               <red>255</red>
               <green>255</green>
               <blue>255</blue>
              </color>
             </brush>
            </colorrole>
           </disabled>
          </palette>
         </property>
         <property name="focusPolicy">
          <enum>Qt::TabFocus</enum>
         </property>
         <property name="statusTip">
          <string>select one or several procedures for the session (mandatory)</string>
         </property>
         <property name="editTriggers">
          <set>QAbstractItemView::NoEditTriggers</set>
         </property>
         <property name="selectionMode">
          <enum>QAbstractItemView::MultiSelection</enum>
         </property>
        </widget>
       </item>
      </layout>
     </widget>
=======
        </layout>
       </widget>
      </item>
      <item row="4" column="1">
       <widget class="QGroupBox" name="uiGroupDiskSpace">
        <property name="sizePolicy">
         <sizepolicy hsizetype="Preferred" vsizetype="Expanding">
          <horstretch>0</horstretch>
          <verstretch>0</verstretch>
         </sizepolicy>
        </property>
        <property name="title">
         <string>Disk Usage</string>
        </property>
        <layout class="QFormLayout" name="formLayout_2">
         <property name="sizeConstraint">
          <enum>QLayout::SetDefaultConstraint</enum>
         </property>
         <property name="fieldGrowthPolicy">
          <enum>QFormLayout::AllNonFixedFieldsGrow</enum>
         </property>
         <property name="horizontalSpacing">
          <number>0</number>
         </property>
         <property name="verticalSpacing">
          <number>0</number>
         </property>
         <item row="0" column="1">
          <widget class="QProgressBar" name="uiProgressDiskSpace">
           <property name="sizePolicy">
            <sizepolicy hsizetype="Expanding" vsizetype="Fixed">
             <horstretch>0</horstretch>
             <verstretch>0</verstretch>
            </sizepolicy>
           </property>
           <property name="statusTip">
            <string/>
           </property>
           <property name="value">
            <number>24</number>
           </property>
           <property name="invertedAppearance">
            <bool>false</bool>
           </property>
           <property name="textDirection">
            <enum>QProgressBar::TopToBottom</enum>
           </property>
          </widget>
         </item>
         <item row="2" column="1">
          <layout class="QHBoxLayout" name="horizontalLayout_4">
           <property name="spacing">
            <number>0</number>
           </property>
           <item>
            <layout class="QFormLayout" name="formLayout_4">
             <property name="verticalSpacing">
              <number>6</number>
             </property>
             <property name="topMargin">
              <number>6</number>
             </property>
             <item row="0" column="0">
              <widget class="QLabel" name="uiLableDiskAvailable">
               <property name="text">
                <string>Available Space:</string>
               </property>
              </widget>
             </item>
             <item row="0" column="1">
              <widget class="QLabel" name="uiLableDiskAvailableValue">
               <property name="text">
                <string>80.3 GB</string>
               </property>
               <property name="textFormat">
                <enum>Qt::AutoText</enum>
               </property>
               <property name="alignment">
                <set>Qt::AlignRight|Qt::AlignTrailing|Qt::AlignVCenter</set>
               </property>
              </widget>
             </item>
             <item row="1" column="0">
              <widget class="QLabel" name="uiLableDiskIblrig">
               <property name="text">
                <string>IBL Rig Data:</string>
               </property>
              </widget>
             </item>
             <item row="1" column="1">
              <widget class="QLabel" name="uiLableDiskIblrigValue">
               <property name="text">
                <string>1.2 GB</string>
               </property>
               <property name="alignment">
                <set>Qt::AlignRight|Qt::AlignTrailing|Qt::AlignVCenter</set>
               </property>
              </widget>
             </item>
            </layout>
           </item>
          </layout>
         </item>
        </layout>
       </widget>
      </item>
      <item row="4" column="0">
       <widget class="QGroupBox" name="uiGroupTools">
        <property name="sizePolicy">
         <sizepolicy hsizetype="Preferred" vsizetype="Expanding">
          <horstretch>0</horstretch>
          <verstretch>0</verstretch>
         </sizepolicy>
        </property>
        <property name="title">
         <string>Tools</string>
        </property>
        <layout class="QGridLayout" name="gridLayout_3" columnstretch="0">
         <property name="sizeConstraint">
          <enum>QLayout::SetDefaultConstraint</enum>
         </property>
         <item row="0" column="0">
          <widget class="QPushButton" name="uiPushFlush">
           <property name="enabled">
            <bool>true</bool>
           </property>
           <property name="sizePolicy">
            <sizepolicy hsizetype="Expanding" vsizetype="Fixed">
             <horstretch>0</horstretch>
             <verstretch>0</verstretch>
            </sizepolicy>
           </property>
           <property name="statusTip">
            <string>flush the valve</string>
           </property>
           <property name="text">
            <string> Flush Valve</string>
           </property>
           <property name="checkable">
            <bool>true</bool>
           </property>
          </widget>
         </item>
         <item row="2" column="0">
          <widget class="QPushButton" name="uiPushHelp">
           <property name="sizePolicy">
            <sizepolicy hsizetype="Expanding" vsizetype="Fixed">
             <horstretch>0</horstretch>
             <verstretch>0</verstretch>
            </sizepolicy>
           </property>
           <property name="statusTip">
            <string>open the iblrig documentation in your browser</string>
           </property>
           <property name="text">
            <string>  Help!</string>
           </property>
          </widget>
         </item>
         <item row="1" column="0">
          <widget class="QPushButton" name="uiPushStatusLED">
           <property name="statusTip">
            <string>toggle the Bpod Status LED (always off during sessions)</string>
           </property>
           <property name="text">
            <string> Status LED</string>
           </property>
           <property name="checkable">
            <bool>true</bool>
           </property>
          </widget>
         </item>
        </layout>
       </widget>
      </item>
      <item row="3" column="0" colspan="2">
       <widget class="QGroupBox" name="uiGroupSessionControl">
        <property name="sizePolicy">
         <sizepolicy hsizetype="Preferred" vsizetype="Minimum">
          <horstretch>0</horstretch>
          <verstretch>0</verstretch>
         </sizepolicy>
        </property>
        <property name="title">
         <string>Session Control</string>
        </property>
        <layout class="QGridLayout" name="gridLayout" columnstretch="0,0,0">
         <property name="sizeConstraint">
          <enum>QLayout::SetDefaultConstraint</enum>
         </property>
         <property name="leftMargin">
          <number>9</number>
         </property>
         <property name="horizontalSpacing">
          <number>6</number>
         </property>
         <item row="2" column="1">
          <widget class="QPushButton" name="uiPushPause">
           <property name="enabled">
            <bool>false</bool>
           </property>
           <property name="statusTip">
            <string>pause the session after the current trial</string>
           </property>
           <property name="text">
            <string>Pause</string>
           </property>
           <property name="checkable">
            <bool>true</bool>
           </property>
           <property name="checked">
            <bool>false</bool>
           </property>
          </widget>
         </item>
         <item row="2" column="2">
          <widget class="QPushButton" name="uiPushStart">
           <property name="statusTip">
            <string>start the session</string>
           </property>
           <property name="styleSheet">
            <string notr="true">QPushButton { background-color: red; }</string>
           </property>
           <property name="text">
            <string>Start</string>
           </property>
          </widget>
         </item>
         <item row="3" column="2">
          <widget class="QCheckBox" name="uiCheckAppend">
           <property name="sizePolicy">
            <sizepolicy hsizetype="Minimum" vsizetype="Fixed">
             <horstretch>0</horstretch>
             <verstretch>0</verstretch>
            </sizepolicy>
           </property>
           <property name="toolTip">
            <string/>
           </property>
           <property name="statusTip">
            <string>append to previous session</string>
           </property>
           <property name="text">
            <string>Append</string>
           </property>
          </widget>
         </item>
        </layout>
       </widget>
      </item>
     </layout>
>>>>>>> 85f5ad14
    </item>
   </layout>
  </widget>
  <widget class="QStatusBar" name="statusbar">
   <property name="sizeGripEnabled">
    <bool>false</bool>
   </property>
  </widget>
  <action name="uiActionLoadSession">
   <property name="text">
    <string>load session</string>
   </property>
  </action>
  <action name="uiActionRecent">
   <property name="text">
    <string>recent</string>
   </property>
  </action>
  <action name="uiActionTrainingTemplate">
   <property name="text">
    <string>training rig</string>
   </property>
  </action>
  <action name="uiActionEphysTemplate">
   <property name="text">
    <string>ephys rig</string>
   </property>
  </action>
 </widget>
 <resources/>
 <connections/>
 <designerdata>
  <property name="gridDeltaX">
   <number>10</number>
  </property>
  <property name="gridDeltaY">
   <number>10</number>
  </property>
  <property name="gridSnapX">
   <bool>true</bool>
  </property>
  <property name="gridSnapY">
   <bool>true</bool>
  </property>
  <property name="gridVisible">
   <bool>true</bool>
  </property>
 </designerdata>
</ui><|MERGE_RESOLUTION|>--- conflicted
+++ resolved
@@ -6,19 +6,36 @@
    <rect>
     <x>0</x>
     <y>0</y>
-<<<<<<< HEAD
-    <width>400</width>
-=======
     <width>472</width>
->>>>>>> 85f5ad14
     <height>644</height>
    </rect>
   </property>
+  <property name="sizePolicy">
+   <sizepolicy hsizetype="Fixed" vsizetype="Fixed">
+    <horstretch>0</horstretch>
+    <verstretch>0</verstretch>
+   </sizepolicy>
+  </property>
   <property name="minimumSize">
    <size>
-    <width>400</width>
+    <width>0</width>
     <height>0</height>
    </size>
+  </property>
+  <property name="maximumSize">
+   <size>
+    <width>16777215</width>
+    <height>16777215</height>
+   </size>
+  </property>
+  <property name="sizeIncrement">
+   <size>
+    <width>0</width>
+    <height>0</height>
+   </size>
+  </property>
+  <property name="contextMenuPolicy">
+   <enum>Qt::DefaultContextMenu</enum>
   </property>
   <property name="windowTitle">
    <string>IBL Rig Wizard</string>
@@ -26,6 +43,18 @@
   <property name="windowIcon">
    <iconset>
     <normaloff>wizard.png</normaloff>wizard.png</iconset>
+  </property>
+  <property name="windowOpacity">
+   <double>1.000000000000000</double>
+  </property>
+  <property name="autoFillBackground">
+   <bool>false</bool>
+  </property>
+  <property name="animated">
+   <bool>false</bool>
+  </property>
+  <property name="documentMode">
+   <bool>false</bool>
   </property>
   <widget class="QWidget" name="centralwidget">
    <property name="sizePolicy">
@@ -40,569 +69,476 @@
      <height>0</height>
     </size>
    </property>
-   <layout class="QGridLayout">
-    <item row="3" column="0">
-     <widget class="QGroupBox" name="uiGroupTools">
-      <property name="sizePolicy">
-       <sizepolicy hsizetype="Preferred" vsizetype="Preferred">
-        <horstretch>0</horstretch>
-        <verstretch>0</verstretch>
-       </sizepolicy>
+   <layout class="QHBoxLayout" name="horizontalLayout_3" stretch="0">
+    <property name="spacing">
+     <number>6</number>
+    </property>
+    <property name="sizeConstraint">
+     <enum>QLayout::SetDefaultConstraint</enum>
+    </property>
+    <property name="leftMargin">
+     <number>0</number>
+    </property>
+    <property name="topMargin">
+     <number>0</number>
+    </property>
+    <property name="rightMargin">
+     <number>0</number>
+    </property>
+    <property name="bottomMargin">
+     <number>0</number>
+    </property>
+    <item>
+     <layout class="QGridLayout" name="mainGrid" columnstretch="0,0">
+      <property name="sizeConstraint">
+       <enum>QLayout::SetDefaultConstraint</enum>
       </property>
-      <property name="title">
-       <string>Tools</string>
+      <property name="leftMargin">
+       <number>6</number>
       </property>
-      <layout class="QGridLayout" name="gridLayout_4">
-       <item row="0" column="0">
-        <widget class="QPushButton" name="uiPushFlush">
-         <property name="enabled">
-          <bool>true</bool>
-         </property>
-         <property name="sizePolicy">
-          <sizepolicy hsizetype="Expanding" vsizetype="Fixed">
-           <horstretch>0</horstretch>
-           <verstretch>0</verstretch>
-          </sizepolicy>
-         </property>
-         <property name="statusTip">
-          <string>flush the valve</string>
-         </property>
-         <property name="text">
-          <string>Flush</string>
-         </property>
-         <property name="checkable">
-          <bool>true</bool>
-         </property>
-        </widget>
-       </item>
-       <item row="1" column="0">
-        <widget class="QPushButton" name="uiPushHelp">
-         <property name="sizePolicy">
-          <sizepolicy hsizetype="Expanding" vsizetype="Fixed">
-           <horstretch>0</horstretch>
-           <verstretch>0</verstretch>
-          </sizepolicy>
-         </property>
-         <property name="statusTip">
-          <string>open the iblrig documentation in your browser</string>
-         </property>
-         <property name="text">
-          <string>Help!</string>
-         </property>
-        </widget>
-       </item>
-      </layout>
-     </widget>
-    </item>
-    <item row="3" column="1">
-     <widget class="QGroupBox" name="uiGroupDiskSpace">
-      <property name="title">
-       <string>Disk Usage</string>
+      <property name="topMargin">
+       <number>0</number>
       </property>
-      <layout class="QFormLayout" name="formLayout_2">
-       <item row="2" column="1">
-        <widget class="QLabel" name="uiLabelDiskAvailableValue">
-         <property name="text">
-          <string>80.3 GB</string>
-         </property>
-         <property name="textFormat">
-          <enum>Qt::AutoText</enum>
-         </property>
-         <property name="alignment">
+      <property name="rightMargin">
+       <number>6</number>
+      </property>
+      <property name="bottomMargin">
+       <number>0</number>
+      </property>
+      <item row="1" column="0" colspan="2">
+       <widget class="QGroupBox" name="uiGroupParameters">
+        <property name="sizePolicy">
+         <sizepolicy hsizetype="Expanding" vsizetype="Fixed">
+          <horstretch>0</horstretch>
+          <verstretch>0</verstretch>
+         </sizepolicy>
+        </property>
+        <property name="title">
+         <string>General Parameters</string>
+        </property>
+        <layout class="QFormLayout" name="formLayout">
+         <property name="sizeConstraint">
+          <enum>QLayout::SetDefaultConstraint</enum>
+         </property>
+         <property name="fieldGrowthPolicy">
+          <enum>QFormLayout::ExpandingFieldsGrow</enum>
+         </property>
+         <property name="labelAlignment">
           <set>Qt::AlignRight|Qt::AlignTrailing|Qt::AlignVCenter</set>
          </property>
-        </widget>
-       </item>
-       <item row="1" column="1">
-        <widget class="QLabel" name="uiLabelDiskIblrigValue">
-         <property name="text">
-          <string>1.2 GB</string>
-         </property>
-         <property name="alignment">
+         <item row="0" column="0">
+          <widget class="QLabel" name="label">
+           <property name="text">
+            <string>Alyx User</string>
+           </property>
+          </widget>
+         </item>
+         <item row="0" column="1">
+          <widget class="QFrame" name="frame_3">
+           <property name="sizePolicy">
+            <sizepolicy hsizetype="Expanding" vsizetype="Fixed">
+             <horstretch>0</horstretch>
+             <verstretch>0</verstretch>
+            </sizepolicy>
+           </property>
+           <property name="frameShape">
+            <enum>QFrame::NoFrame</enum>
+           </property>
+           <property name="frameShadow">
+            <enum>QFrame::Plain</enum>
+           </property>
+           <layout class="QHBoxLayout" name="horizontalLayout_2">
+            <property name="leftMargin">
+             <number>0</number>
+            </property>
+            <property name="topMargin">
+             <number>0</number>
+            </property>
+            <property name="rightMargin">
+             <number>0</number>
+            </property>
+            <property name="bottomMargin">
+             <number>0</number>
+            </property>
+            <item>
+             <widget class="QComboBox" name="uiComboUser">
+              <property name="sizePolicy">
+               <sizepolicy hsizetype="Expanding" vsizetype="Fixed">
+                <horstretch>3</horstretch>
+                <verstretch>0</verstretch>
+               </sizepolicy>
+              </property>
+              <property name="statusTip">
+               <string>enter or select your Alyx username</string>
+              </property>
+              <property name="editable">
+               <bool>true</bool>
+              </property>
+             </widget>
+            </item>
+            <item>
+             <widget class="QPushButton" name="uiPushConnect">
+              <property name="sizePolicy">
+               <sizepolicy hsizetype="Preferred" vsizetype="Fixed">
+                <horstretch>2</horstretch>
+                <verstretch>0</verstretch>
+               </sizepolicy>
+              </property>
+              <property name="maximumSize">
+               <size>
+                <width>150</width>
+                <height>16777215</height>
+               </size>
+              </property>
+              <property name="toolTip">
+               <string/>
+              </property>
+              <property name="statusTip">
+               <string>connect to Alyx</string>
+              </property>
+              <property name="text">
+               <string>Connect</string>
+              </property>
+             </widget>
+            </item>
+           </layout>
+          </widget>
+         </item>
+         <item row="1" column="0">
+          <widget class="QLabel" name="label_2">
+           <property name="text">
+            <string>Subject</string>
+           </property>
+          </widget>
+         </item>
+         <item row="1" column="1">
+          <widget class="QFrame" name="frame_2">
+           <property name="sizePolicy">
+            <sizepolicy hsizetype="Expanding" vsizetype="Fixed">
+             <horstretch>0</horstretch>
+             <verstretch>0</verstretch>
+            </sizepolicy>
+           </property>
+           <property name="frameShape">
+            <enum>QFrame::NoFrame</enum>
+           </property>
+           <property name="frameShadow">
+            <enum>QFrame::Plain</enum>
+           </property>
+           <layout class="QHBoxLayout" name="horizontalLayout">
+            <property name="leftMargin">
+             <number>0</number>
+            </property>
+            <property name="topMargin">
+             <number>0</number>
+            </property>
+            <property name="rightMargin">
+             <number>0</number>
+            </property>
+            <property name="bottomMargin">
+             <number>0</number>
+            </property>
+            <item>
+             <widget class="QComboBox" name="uiComboSubject">
+              <property name="sizePolicy">
+               <sizepolicy hsizetype="Expanding" vsizetype="Fixed">
+                <horstretch>3</horstretch>
+                <verstretch>0</verstretch>
+               </sizepolicy>
+              </property>
+              <property name="minimumSize">
+               <size>
+                <width>0</width>
+                <height>0</height>
+               </size>
+              </property>
+              <property name="statusTip">
+               <string>choose a subject</string>
+              </property>
+             </widget>
+            </item>
+            <item>
+             <widget class="QLineEdit" name="lineEditSubject">
+              <property name="sizePolicy">
+               <sizepolicy hsizetype="Preferred" vsizetype="Fixed">
+                <horstretch>2</horstretch>
+                <verstretch>0</verstretch>
+               </sizepolicy>
+              </property>
+              <property name="statusTip">
+               <string>filter displayed subjects by name</string>
+              </property>
+              <property name="layoutDirection">
+               <enum>Qt::LeftToRight</enum>
+              </property>
+              <property name="placeholderText">
+               <string>Filter</string>
+              </property>
+             </widget>
+            </item>
+           </layout>
+          </widget>
+         </item>
+         <item row="2" column="0">
+          <widget class="QLabel" name="label_4">
+           <property name="text">
+            <string>Task</string>
+           </property>
+          </widget>
+         </item>
+         <item row="2" column="1">
+          <widget class="QComboBox" name="uiComboTask">
+           <property name="sizePolicy">
+            <sizepolicy hsizetype="Expanding" vsizetype="Fixed">
+             <horstretch>0</horstretch>
+             <verstretch>0</verstretch>
+            </sizepolicy>
+           </property>
+           <property name="minimumSize">
+            <size>
+             <width>0</width>
+             <height>0</height>
+            </size>
+           </property>
+           <property name="statusTip">
+            <string>choose a task for the session</string>
+           </property>
+          </widget>
+         </item>
+         <item row="3" column="0">
+          <widget class="QLabel" name="label_3">
+           <property name="text">
+            <string>Project</string>
+           </property>
+          </widget>
+         </item>
+         <item row="3" column="1">
+          <widget class="QListView" name="uiListProjects">
+           <property name="sizePolicy">
+            <sizepolicy hsizetype="Expanding" vsizetype="Expanding">
+             <horstretch>0</horstretch>
+             <verstretch>0</verstretch>
+            </sizepolicy>
+           </property>
+           <property name="maximumSize">
+            <size>
+             <width>16777215</width>
+             <height>80</height>
+            </size>
+           </property>
+           <property name="palette">
+            <palette>
+             <active>
+              <colorrole role="Highlight">
+               <brush brushstyle="SolidPattern">
+                <color alpha="255">
+                 <red>0</red>
+                 <green>120</green>
+                 <blue>215</blue>
+                </color>
+               </brush>
+              </colorrole>
+              <colorrole role="HighlightedText">
+               <brush brushstyle="SolidPattern">
+                <color alpha="255">
+                 <red>255</red>
+                 <green>255</green>
+                 <blue>255</blue>
+                </color>
+               </brush>
+              </colorrole>
+             </active>
+             <inactive>
+              <colorrole role="Highlight">
+               <brush brushstyle="SolidPattern">
+                <color alpha="255">
+                 <red>0</red>
+                 <green>120</green>
+                 <blue>215</blue>
+                </color>
+               </brush>
+              </colorrole>
+              <colorrole role="HighlightedText">
+               <brush brushstyle="SolidPattern">
+                <color alpha="255">
+                 <red>255</red>
+                 <green>255</green>
+                 <blue>255</blue>
+                </color>
+               </brush>
+              </colorrole>
+             </inactive>
+             <disabled>
+              <colorrole role="Highlight">
+               <brush brushstyle="SolidPattern">
+                <color alpha="255">
+                 <red>0</red>
+                 <green>120</green>
+                 <blue>215</blue>
+                </color>
+               </brush>
+              </colorrole>
+              <colorrole role="HighlightedText">
+               <brush brushstyle="SolidPattern">
+                <color alpha="255">
+                 <red>255</red>
+                 <green>255</green>
+                 <blue>255</blue>
+                </color>
+               </brush>
+              </colorrole>
+             </disabled>
+            </palette>
+           </property>
+           <property name="cursor" stdset="0">
+            <cursorShape>PointingHandCursor</cursorShape>
+           </property>
+           <property name="focusPolicy">
+            <enum>Qt::TabFocus</enum>
+           </property>
+           <property name="statusTip">
+            <string>select one or several projects for the session (mandatory)</string>
+           </property>
+           <property name="editTriggers">
+            <set>QAbstractItemView::NoEditTriggers</set>
+           </property>
+           <property name="selectionMode">
+            <enum>QAbstractItemView::MultiSelection</enum>
+           </property>
+          </widget>
+         </item>
+         <item row="4" column="0">
+          <widget class="QLabel" name="label_5">
+           <property name="text">
+            <string>Procedure</string>
+           </property>
+          </widget>
+         </item>
+         <item row="4" column="1">
+          <widget class="QListView" name="uiListProcedures">
+           <property name="sizePolicy">
+            <sizepolicy hsizetype="Expanding" vsizetype="Expanding">
+             <horstretch>0</horstretch>
+             <verstretch>0</verstretch>
+            </sizepolicy>
+           </property>
+           <property name="maximumSize">
+            <size>
+             <width>16777215</width>
+             <height>80</height>
+            </size>
+           </property>
+           <property name="palette">
+            <palette>
+             <active>
+              <colorrole role="Highlight">
+               <brush brushstyle="SolidPattern">
+                <color alpha="255">
+                 <red>0</red>
+                 <green>120</green>
+                 <blue>215</blue>
+                </color>
+               </brush>
+              </colorrole>
+              <colorrole role="HighlightedText">
+               <brush brushstyle="SolidPattern">
+                <color alpha="255">
+                 <red>255</red>
+                 <green>255</green>
+                 <blue>255</blue>
+                </color>
+               </brush>
+              </colorrole>
+             </active>
+             <inactive>
+              <colorrole role="Highlight">
+               <brush brushstyle="SolidPattern">
+                <color alpha="255">
+                 <red>0</red>
+                 <green>120</green>
+                 <blue>215</blue>
+                </color>
+               </brush>
+              </colorrole>
+              <colorrole role="HighlightedText">
+               <brush brushstyle="SolidPattern">
+                <color alpha="255">
+                 <red>255</red>
+                 <green>255</green>
+                 <blue>255</blue>
+                </color>
+               </brush>
+              </colorrole>
+             </inactive>
+             <disabled>
+              <colorrole role="Highlight">
+               <brush brushstyle="SolidPattern">
+                <color alpha="255">
+                 <red>0</red>
+                 <green>120</green>
+                 <blue>215</blue>
+                </color>
+               </brush>
+              </colorrole>
+              <colorrole role="HighlightedText">
+               <brush brushstyle="SolidPattern">
+                <color alpha="255">
+                 <red>255</red>
+                 <green>255</green>
+                 <blue>255</blue>
+                </color>
+               </brush>
+              </colorrole>
+             </disabled>
+            </palette>
+           </property>
+           <property name="cursor" stdset="0">
+            <cursorShape>PointingHandCursor</cursorShape>
+           </property>
+           <property name="focusPolicy">
+            <enum>Qt::TabFocus</enum>
+           </property>
+           <property name="statusTip">
+            <string>select one or several procedures for the session (mandatory)</string>
+           </property>
+           <property name="editTriggers">
+            <set>QAbstractItemView::NoEditTriggers</set>
+           </property>
+           <property name="selectionMode">
+            <enum>QAbstractItemView::MultiSelection</enum>
+           </property>
+          </widget>
+         </item>
+        </layout>
+       </widget>
+      </item>
+      <item row="2" column="0" colspan="2">
+       <widget class="QGroupBox" name="uiGroupTaskParameters">
+        <property name="enabled">
+         <bool>true</bool>
+        </property>
+        <property name="sizePolicy">
+         <sizepolicy hsizetype="Preferred" vsizetype="Fixed">
+          <horstretch>0</horstretch>
+          <verstretch>0</verstretch>
+         </sizepolicy>
+        </property>
+        <property name="minimumSize">
+         <size>
+          <width>0</width>
+          <height>0</height>
+         </size>
+        </property>
+        <property name="title">
+         <string>Task Specific Parameters</string>
+        </property>
+        <layout class="QFormLayout" name="formLayout_3">
+         <property name="fieldGrowthPolicy">
+          <enum>QFormLayout::AllNonFixedFieldsGrow</enum>
+         </property>
+         <property name="labelAlignment">
           <set>Qt::AlignRight|Qt::AlignTrailing|Qt::AlignVCenter</set>
          </property>
-        </widget>
-       </item>
-       <item row="1" column="0">
-        <widget class="QLabel" name="uiLabelDiskIblrig">
-         <property name="text">
-          <string>IBL Rig Data:</string>
-         </property>
-        </widget>
-       </item>
-       <item row="2" column="0">
-        <widget class="QLabel" name="uiLabelDiskAvailable">
-         <property name="text">
-          <string>Available Space:</string>
-         </property>
-        </widget>
-       </item>
-       <item row="0" column="0" colspan="2">
-        <widget class="QProgressBar" name="uiProgressDiskSpace">
-         <property name="sizePolicy">
-          <sizepolicy hsizetype="Expanding" vsizetype="Fixed">
-           <horstretch>0</horstretch>
-           <verstretch>0</verstretch>
-          </sizepolicy>
-         </property>
-         <property name="statusTip">
-          <string/>
-         </property>
-        </widget>
-       </item>
-      </layout>
-     </widget>
-    </item>
-    <item row="2" column="0" colspan="2">
-     <widget class="QGroupBox" name="uiGroupSessionControl">
-      <property name="title">
-       <string>Session Control</string>
-      </property>
-      <layout class="QGridLayout" name="gridLayout_3" columnstretch="1,1">
-       <item row="1" column="1">
-        <widget class="QCheckBox" name="uiCheckAppend">
-         <property name="statusTip">
-          <string>append to previous session</string>
-         </property>
-         <property name="text">
-          <string>Append</string>
-         </property>
-        </widget>
-       </item>
-       <item row="0" column="0">
-        <widget class="QPushButton" name="uiPushPause">
-         <property name="enabled">
-          <bool>false</bool>
-         </property>
-         <property name="statusTip">
-          <string>pause the session after the current trial</string>
-         </property>
-         <property name="text">
-          <string>Pause</string>
-         </property>
-         <property name="checkable">
-          <bool>true</bool>
-         </property>
-         <property name="checked">
-          <bool>false</bool>
-         </property>
-        </widget>
-       </item>
-       <item row="0" column="1">
-        <widget class="QPushButton" name="uiPushStart">
-         <property name="statusTip">
-          <string>start the session</string>
-         </property>
-         <property name="styleSheet">
-          <string notr="true">QPushButton { background-color: red; }</string>
-         </property>
-         <property name="text">
-          <string>Start</string>
-         </property>
-        </widget>
-       </item>
-      </layout>
-     </widget>
-    </item>
-    <item row="1" column="0" colspan="2">
-     <widget class="QGroupBox" name="uiGroupTaskParameters">
-      <property name="title">
-       <string>Task Specific Parameters</string>
-      </property>
-      <layout class="QFormLayout" name="formLayout_3">
-       <property name="labelAlignment">
-        <set>Qt::AlignRight|Qt::AlignTrailing|Qt::AlignVCenter</set>
-       </property>
-      </layout>
-     </widget>
-    </item>
-    <item row="0" column="0" colspan="2">
-     <widget class="QGroupBox" name="uiGroupParameters">
-      <property name="title">
-       <string>General Parameters</string>
-      </property>
-      <layout class="QFormLayout" name="formLayout">
-       <property name="fieldGrowthPolicy">
-        <enum>QFormLayout::ExpandingFieldsGrow</enum>
-       </property>
-       <property name="labelAlignment">
-        <set>Qt::AlignRight|Qt::AlignTrailing|Qt::AlignVCenter</set>
-       </property>
-       <item row="0" column="0">
-        <widget class="QLabel" name="uiLabelUser">
-         <property name="text">
-          <string>Alyx User</string>
-         </property>
-         <property name="buddy">
-          <cstring>uiComboUser</cstring>
-         </property>
-        </widget>
-       </item>
-       <item row="0" column="1">
-        <widget class="QFrame" name="uiFrameUser">
-         <property name="sizePolicy">
-          <sizepolicy hsizetype="Expanding" vsizetype="Fixed">
-           <horstretch>0</horstretch>
-           <verstretch>0</verstretch>
-          </sizepolicy>
-         </property>
-         <layout class="QHBoxLayout" name="horizontalLayout_2" stretch="2,1">
-          <property name="leftMargin">
-           <number>0</number>
-          </property>
-          <property name="topMargin">
-           <number>0</number>
-          </property>
-          <property name="rightMargin">
-           <number>0</number>
-          </property>
-          <property name="bottomMargin">
-           <number>0</number>
-          </property>
-          <item>
-           <widget class="QComboBox" name="uiComboUser">
-            <property name="sizePolicy">
-             <sizepolicy hsizetype="Expanding" vsizetype="Fixed">
-              <horstretch>0</horstretch>
-              <verstretch>0</verstretch>
-             </sizepolicy>
-            </property>
-            <property name="statusTip">
-             <string>enter or select your Alyx username</string>
-            </property>
-            <property name="editable">
-             <bool>true</bool>
-            </property>
-           </widget>
-          </item>
-          <item>
-           <widget class="QPushButton" name="uiPushConnect">
-            <property name="sizePolicy">
-             <sizepolicy hsizetype="Expanding" vsizetype="Fixed">
-              <horstretch>0</horstretch>
-              <verstretch>0</verstretch>
-             </sizepolicy>
-            </property>
-            <property name="toolTip">
-             <string/>
-            </property>
-            <property name="statusTip">
-             <string>connect to Alyx</string>
-            </property>
-            <property name="text">
-             <string>Connect</string>
-            </property>
-           </widget>
-          </item>
-         </layout>
-        </widget>
-       </item>
-       <item row="1" column="0">
-        <widget class="QLabel" name="uiLabelSubject">
-         <property name="text">
-          <string>Subject</string>
-         </property>
-         <property name="buddy">
-          <cstring>uiComboSubject</cstring>
-         </property>
-        </widget>
-       </item>
-       <item row="1" column="1">
-        <widget class="QFrame" name="uiFrameSubject">
-         <property name="sizePolicy">
-          <sizepolicy hsizetype="Expanding" vsizetype="Fixed">
-           <horstretch>0</horstretch>
-           <verstretch>0</verstretch>
-          </sizepolicy>
-         </property>
-         <layout class="QHBoxLayout" name="horizontalLayout" stretch="2,1">
-          <property name="leftMargin">
-           <number>0</number>
-          </property>
-          <property name="topMargin">
-           <number>0</number>
-          </property>
-          <property name="rightMargin">
-           <number>0</number>
-          </property>
-          <property name="bottomMargin">
-           <number>0</number>
-          </property>
-          <item>
-           <widget class="QComboBox" name="uiComboSubject">
-            <property name="sizePolicy">
-             <sizepolicy hsizetype="Expanding" vsizetype="Fixed">
-              <horstretch>0</horstretch>
-              <verstretch>0</verstretch>
-             </sizepolicy>
-            </property>
-            <property name="minimumSize">
-             <size>
-              <width>0</width>
-              <height>0</height>
-             </size>
-            </property>
-            <property name="statusTip">
-             <string>choose a subject</string>
-            </property>
-           </widget>
-          </item>
-          <item>
-           <widget class="QLineEdit" name="lineEditSubject">
-            <property name="sizePolicy">
-             <sizepolicy hsizetype="Expanding" vsizetype="Fixed">
-              <horstretch>0</horstretch>
-              <verstretch>0</verstretch>
-             </sizepolicy>
-            </property>
-            <property name="statusTip">
-             <string>filter displayed subjects by name</string>
-            </property>
-            <property name="placeholderText">
-             <string>Filter</string>
-            </property>
-           </widget>
-          </item>
-         </layout>
-        </widget>
-       </item>
-       <item row="2" column="0">
-        <widget class="QLabel" name="uiLabelTask">
-         <property name="text">
-          <string>Task</string>
-         </property>
-         <property name="buddy">
-          <cstring>uiComboTask</cstring>
-         </property>
-        </widget>
-       </item>
-       <item row="2" column="1">
-        <widget class="QComboBox" name="uiComboTask">
-         <property name="sizePolicy">
-          <sizepolicy hsizetype="Expanding" vsizetype="Fixed">
-           <horstretch>0</horstretch>
-           <verstretch>0</verstretch>
-          </sizepolicy>
-         </property>
-         <property name="minimumSize">
-          <size>
-           <width>0</width>
-           <height>0</height>
-          </size>
-         </property>
-         <property name="statusTip">
-          <string>choose a task for the session</string>
-         </property>
-<<<<<<< HEAD
-        </widget>
-       </item>
-       <item row="3" column="0">
-        <widget class="QLabel" name="uiLabelProject">
-         <property name="text">
-          <string>Project</string>
-         </property>
-         <property name="buddy">
-          <cstring>uiListProjects</cstring>
-         </property>
-        </widget>
-       </item>
-       <item row="3" column="1">
-        <widget class="QListView" name="uiListProjects">
-         <property name="sizePolicy">
-          <sizepolicy hsizetype="Expanding" vsizetype="Minimum">
-           <horstretch>0</horstretch>
-           <verstretch>0</verstretch>
-          </sizepolicy>
-         </property>
-         <property name="maximumSize">
-          <size>
-           <width>16777215</width>
-           <height>80</height>
-          </size>
-         </property>
-         <property name="palette">
-          <palette>
-           <active>
-            <colorrole role="Highlight">
-             <brush brushstyle="SolidPattern">
-              <color alpha="255">
-               <red>0</red>
-               <green>120</green>
-               <blue>215</blue>
-              </color>
-             </brush>
-            </colorrole>
-            <colorrole role="HighlightedText">
-             <brush brushstyle="SolidPattern">
-              <color alpha="255">
-               <red>255</red>
-               <green>255</green>
-               <blue>255</blue>
-              </color>
-             </brush>
-            </colorrole>
-           </active>
-           <inactive>
-            <colorrole role="Highlight">
-             <brush brushstyle="SolidPattern">
-              <color alpha="255">
-               <red>0</red>
-               <green>120</green>
-               <blue>215</blue>
-              </color>
-             </brush>
-            </colorrole>
-            <colorrole role="HighlightedText">
-             <brush brushstyle="SolidPattern">
-              <color alpha="255">
-               <red>255</red>
-               <green>255</green>
-               <blue>255</blue>
-              </color>
-             </brush>
-            </colorrole>
-           </inactive>
-           <disabled>
-            <colorrole role="Highlight">
-             <brush brushstyle="SolidPattern">
-              <color alpha="255">
-               <red>0</red>
-               <green>120</green>
-               <blue>215</blue>
-              </color>
-             </brush>
-            </colorrole>
-            <colorrole role="HighlightedText">
-             <brush brushstyle="SolidPattern">
-              <color alpha="255">
-               <red>255</red>
-               <green>255</green>
-               <blue>255</blue>
-              </color>
-             </brush>
-            </colorrole>
-           </disabled>
-          </palette>
-         </property>
-         <property name="focusPolicy">
-          <enum>Qt::TabFocus</enum>
-         </property>
-         <property name="statusTip">
-          <string>select one or several projects for the session (mandatory)</string>
-         </property>
-         <property name="editTriggers">
-          <set>QAbstractItemView::NoEditTriggers</set>
-         </property>
-         <property name="selectionMode">
-          <enum>QAbstractItemView::MultiSelection</enum>
-         </property>
-        </widget>
-       </item>
-       <item row="4" column="0">
-        <widget class="QLabel" name="uiLabelProcedure">
-         <property name="text">
-          <string>Procedure</string>
-         </property>
-         <property name="buddy">
-          <cstring>uiListProcedures</cstring>
-         </property>
-        </widget>
-       </item>
-       <item row="4" column="1">
-        <widget class="QListView" name="uiListProcedures">
-         <property name="sizePolicy">
-          <sizepolicy hsizetype="Expanding" vsizetype="Minimum">
-           <horstretch>0</horstretch>
-           <verstretch>0</verstretch>
-          </sizepolicy>
-         </property>
-         <property name="maximumSize">
-          <size>
-           <width>16777215</width>
-           <height>80</height>
-          </size>
-         </property>
-         <property name="palette">
-          <palette>
-           <active>
-            <colorrole role="Highlight">
-             <brush brushstyle="SolidPattern">
-              <color alpha="255">
-               <red>0</red>
-               <green>120</green>
-               <blue>215</blue>
-              </color>
-             </brush>
-            </colorrole>
-            <colorrole role="HighlightedText">
-             <brush brushstyle="SolidPattern">
-              <color alpha="255">
-               <red>255</red>
-               <green>255</green>
-               <blue>255</blue>
-              </color>
-             </brush>
-            </colorrole>
-           </active>
-           <inactive>
-            <colorrole role="Highlight">
-             <brush brushstyle="SolidPattern">
-              <color alpha="255">
-               <red>0</red>
-               <green>120</green>
-               <blue>215</blue>
-              </color>
-             </brush>
-            </colorrole>
-            <colorrole role="HighlightedText">
-             <brush brushstyle="SolidPattern">
-              <color alpha="255">
-               <red>255</red>
-               <green>255</green>
-               <blue>255</blue>
-              </color>
-             </brush>
-            </colorrole>
-           </inactive>
-           <disabled>
-            <colorrole role="Highlight">
-             <brush brushstyle="SolidPattern">
-              <color alpha="255">
-               <red>0</red>
-               <green>120</green>
-               <blue>215</blue>
-              </color>
-             </brush>
-            </colorrole>
-            <colorrole role="HighlightedText">
-             <brush brushstyle="SolidPattern">
-              <color alpha="255">
-               <red>255</red>
-               <green>255</green>
-               <blue>255</blue>
-              </color>
-             </brush>
-            </colorrole>
-           </disabled>
-          </palette>
-         </property>
-         <property name="focusPolicy">
-          <enum>Qt::TabFocus</enum>
-         </property>
-         <property name="statusTip">
-          <string>select one or several procedures for the session (mandatory)</string>
-         </property>
-         <property name="editTriggers">
-          <set>QAbstractItemView::NoEditTriggers</set>
-         </property>
-         <property name="selectionMode">
-          <enum>QAbstractItemView::MultiSelection</enum>
-         </property>
-        </widget>
-       </item>
-      </layout>
-     </widget>
-=======
         </layout>
        </widget>
       </item>
@@ -854,11 +790,16 @@
        </widget>
       </item>
      </layout>
->>>>>>> 85f5ad14
     </item>
    </layout>
   </widget>
   <widget class="QStatusBar" name="statusbar">
+   <property name="enabled">
+    <bool>true</bool>
+   </property>
+   <property name="toolTip">
+    <string/>
+   </property>
    <property name="sizeGripEnabled">
     <bool>false</bool>
    </property>
@@ -884,6 +825,20 @@
    </property>
   </action>
  </widget>
+ <tabstops>
+  <tabstop>uiComboUser</tabstop>
+  <tabstop>uiPushConnect</tabstop>
+  <tabstop>uiComboSubject</tabstop>
+  <tabstop>lineEditSubject</tabstop>
+  <tabstop>uiComboTask</tabstop>
+  <tabstop>uiListProjects</tabstop>
+  <tabstop>uiListProcedures</tabstop>
+  <tabstop>uiPushPause</tabstop>
+  <tabstop>uiPushStart</tabstop>
+  <tabstop>uiCheckAppend</tabstop>
+  <tabstop>uiPushFlush</tabstop>
+  <tabstop>uiPushHelp</tabstop>
+ </tabstops>
  <resources/>
  <connections/>
  <designerdata>
