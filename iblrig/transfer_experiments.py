--- conflicted
+++ resolved
@@ -6,14 +6,14 @@
 import socket
 import traceback
 import uuid
+from collections.abc import Iterable
 from enum import IntEnum
-from typing import Iterable
 from os.path import samestat
 from pathlib import Path
 
+import numpy as np
+import pandas as pd
 import pandera
-import pandas as pd
-import numpy as np
 
 import ibllib.pipes.misc
 import iblrig
@@ -591,15 +591,6 @@
     tag = 'neurophotometrics'
     assert_connect_on_init = True
 
-<<<<<<< HEAD
-    def initialize_experiment(self, acquisition_description=None, **kwargs):
-        if not acquisition_description:
-            acquisition_description = dict(devices={'neurophotometrics': {'NP3002': None}})
-            # TODO add the sync file with DAQami
-            # sync_file = Path(iblrig.__file__).parent.joinpath('device_descriptions', 'sync', 'daqami.yaml')
-            self._experiment_description = acquisition_description
-            super().initialize_experiment(acquisition_description=acquisition_description, **kwargs)
-=======
     def __init__(self, *args, **kwargs):
         super().__init__(*args, **kwargs)
         if self.file_experiment_description.exists() and self.experiment_description is None:
@@ -621,7 +612,7 @@
         collection: str = 'raw_photometry_data',
     ) -> dict:
         """
-        This function creates the `neurophotometrics` description part for the specified parameters.
+        Create the `neurophotometrics` description part for the specified parameters.
 
         Parameters
         ----------
@@ -685,7 +676,7 @@
         }
         if sync_label is not None:
             description['sync_label'] = sync_label
-        description['fibers'] = {roi: {'location': location} for roi, location in zip(rois, locations)}
+        description['fibers'] = {roi: {'location': location} for roi, location in zip(rois, locations, strict=False)}
         return description
 
     def _copy_collections(self, folder_neurophotometric: Path) -> bool:
@@ -738,5 +729,4 @@
             remote_photometry_path.joinpath('_neurophotometrics_fpData.channels.csv'),
         )
 
-        return True
->>>>>>> 4746be57
+        return True