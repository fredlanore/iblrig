"""
This module is intended to provide commonalities for all tasks.

It provides hardware mixins that can be used together with BaseSession to compose tasks.
This module tries to exclude task related logic.
"""

import abc
import argparse
import asyncio
import contextlib
import datetime
import importlib.metadata
import inspect
import json
import logging
import signal
import threading
import time
import traceback
from abc import ABC
from collections import OrderedDict
from collections.abc import Callable
from pathlib import Path

import numpy as np
import scipy.interpolate
import serial
import yaml
from pythonosc import udp_client

import ibllib.io.session_params as ses_params
import iblrig
import iblrig.graphic as graph
import iblrig.path_helper
import pybpodapi
<<<<<<< HEAD
from iblrig import sound, net
from iblrig.constants import BASE_PATH, BONSAI_EXE
=======
from ibllib.oneibl.registration import IBLRegistrationClient
from iblrig import net, sound
from iblrig.constants import BASE_PATH, BONSAI_EXE, PYSPIN_AVAILABLE
>>>>>>> 1bc29e1f
from iblrig.frame2ttl import Frame2TTL
from iblrig.hardware import SOFTCODE, Bpod, MyRotaryEncoder, sound_device_factory
from iblrig.hifi import HiFi
from iblrig.path_helper import load_pydantic_yaml
from iblrig.pydantic_definitions import HardwareSettings, RigSettings
from iblrig.tools import call_bonsai
from iblrig.transfer_experiments import BehaviorCopier, VideoCopier
from iblutil.io.net.base import ExpMessage
from iblutil.spacer import Spacer
from iblutil.util import Bunch, setup_logger
from iblutil.io.net.base import ExpStatus
from one.alf.io import next_num_folder
from one.api import ONE
from one.converters import ConversionMixin
from pybpodapi.protocol import StateMachine

OSC_CLIENT_IP = '127.0.0.1'

log = logging.getLogger(__name__)


class BaseSession(ABC):
    version = None
    """str: !!CURRENTLY UNUSED!! task version string."""
    protocol_name: str | None = None
    base_parameters_file: Path | None = None
    is_mock = False
    """list of str: One or more ibllib.pipes.tasks.Task names for task extraction."""
    logger: logging.Logger = None
    """logging.Logger: Log instance used solely to keep track of log level passed to constructor."""

    def __init__(
        self,
        subject=None,
        task_parameter_file=None,
        file_hardware_settings=None,
        hardware_settings: HardwareSettings = None,
        file_iblrig_settings=None,
        iblrig_settings: RigSettings = None,
        one=None,
        interactive=True,
        projects=None,
        procedures=None,
        stub=None,
        subject_weight_grams=None,
        append=False,
        wizard=False,
        log_level='INFO',
        **kwargs,
    ):
        """
        :param subject: The subject nickname. Required.
        :param task_parameter_file: an optional path to the task_parameters.yaml file
        :param file_hardware_settings: name of the hardware file in the settings folder, or full file path
        :param hardware_settings: an optional dictionary of hardware settings. Keys will override any keys in the file
        :param file_iblrig_settings: name of the iblrig file in the settings folder, or full file path
        :param iblrig_settings: an optional dictionary of iblrig settings. Keys will override any keys in the file
        :param one: an optional instance of ONE
        :param interactive:
        :param projects: An optional list of Alyx protocols.
        :param procedures: An optional list of Alyx procedures.
        :param subject_weight_grams: weight of the subject
        :param stub: A full path to an experiment description file containing experiment information.
        :param append: bool, if True, append to the latest existing session of the same subject for the same day
        """
        self.extractor_tasks = getattr(self, 'extractor_tasks', None)
        assert self.protocol_name is not None, 'Protocol name must be defined by the child class'
        self._logger = None
        self._setup_loggers(level=log_level)
        if not isinstance(self, EmptySession):
            log.info(f'Running iblrig {iblrig.__version__}, pybpod version {pybpodapi.__version__}')
        self.interactive = interactive
        self._one = one
        self.init_datetime = datetime.datetime.now()

        # loads in the settings: first load the files, then update with the input argument if provided
        self.hardware_settings: HardwareSettings = load_pydantic_yaml(HardwareSettings, file_hardware_settings)
        if hardware_settings is not None:
            self.hardware_settings.update(hardware_settings)
            HardwareSettings.model_validate(self.hardware_settings)
        self.iblrig_settings = load_pydantic_yaml(RigSettings, file_iblrig_settings)
        if iblrig_settings is not None:
            self.iblrig_settings.update(iblrig_settings)
            RigSettings.model_validate(self.iblrig_settings)

        self.wizard = wizard
        # Load the tasks settings, from the task folder or override with the input argument
        base_parameters_files = [
            task_parameter_file or Path(inspect.getfile(self.__class__)).parent.joinpath('task_parameters.yaml')
        ]
        # loop through the task hierarchy to gather parameter files
        for cls in self.__class__.__mro__:
            base_file = getattr(cls, 'base_parameters_file', None)
            if base_file is not None:
                base_parameters_files.append(base_file)
        # this is a trick to remove list duplicates while preserving order, we want the highest order first
        base_parameters_files = list(reversed(list(dict.fromkeys(base_parameters_files))))
        # now we loop into the files and update the dictionary, the latest files in the hierarchy have precedence
        self.task_params = Bunch({})
        for param_file in base_parameters_files:
            if Path(param_file).exists():
                with open(param_file) as fp:
                    params = yaml.safe_load(fp)
                if params is not None:
                    self.task_params.update(Bunch(params))
        # at last sort the dictionary so itś easier for a human to navigate the many keys
        self.task_params = Bunch(dict(sorted(self.task_params.items())))
        self.session_info = Bunch(
            {
                'NTRIALS': 0,
                'NTRIALS_CORRECT': 0,
                'PROCEDURES': procedures,
                'PROJECTS': projects,
                'SESSION_START_TIME': self.init_datetime.isoformat(),
                'SESSION_END_TIME': None,
                'SESSION_NUMBER': 0,
                'SUBJECT_NAME': subject,
                'SUBJECT_WEIGHT': subject_weight_grams,
                'TOTAL_WATER_DELIVERED': 0,
            }
        )
        # Executes mixins init methods
        self._execute_mixins_shared_function('init_mixin')
        self.paths = self._init_paths(append=append)
        if not isinstance(self, EmptySession):
            log.info(f'Session {self.paths.SESSION_RAW_DATA_FOLDER}')
        # Prepare the experiment description dictionary
        self.experiment_description = self.make_experiment_description_dict(
            self.protocol_name,
            self.paths.get('TASK_COLLECTION'),
            procedures,
            projects,
            self.hardware_settings,
            stub,
            extractors=self.extractor_tasks,
        )

    def _init_paths(self, append: bool = False):
        """
        Determine session paths.

        Paths keys:

        - BONSAI: full path to the bonsai executable, e.g. C:\\iblrigv8\\Bonsai\\Bonsai.exe
        - VISUAL_STIM_FOLDER: full path to the visual stim, e.g. C:\\iblrigv8\\visual_stim
        - LOCAL_SUBJECT_FOLDER: full path to the local subject folder, e.g. C:\\iblrigv8_data\\mainenlab\\Subjects
        - REMOTE_SUBJECT_FOLDER: full path to the remote subject folder, e.g. Y:\\Subjects
        - SESSION_FOLDER: full path to the current session, e.g.
          C:\\iblrigv8_data\\mainenlab\\Subjects\\SWC_043\\2019-01-01\\001
        - TASK_COLLECTION: folder name of the current task, e.g. raw_task_data_00
        - SESSION_RAW_DATA_FOLDER: concatenation of the session folder and the task collection.
          This is where the task data gets written, e.g.
          C:\\iblrigv8_data\\mainenlab\\Subjects\\SWC_043\\2019-01-01\\001\\raw_task_data_00
        - DATA_FILE_PATH: contains the bpod trials, e.g.
          C:\\iblrigv8_data\\mainenlab\\Subjects\\SWC_043\\2019-01-01\\001\\raw_task_data_00\\_iblrig_taskData.raw.jsonable  # noqa

        Parameters
        ----------
        append : bool
            Iterate task collection within today's most recent session folder for the selected subject, instead of
            iterating session number.

        Returns
        -------
        iblutil.util.Bunch
            A bunch of paths.
        """
        rig_computer_paths = iblrig.path_helper.get_local_and_remote_paths(
            local_path=self.iblrig_settings['iblrig_local_data_path'],
            remote_path=self.iblrig_settings['iblrig_remote_data_path'],
            lab=self.iblrig_settings['ALYX_LAB'],
            iblrig_settings=self.iblrig_settings,
        )
        paths = Bunch({'IBLRIG_FOLDER': BASE_PATH})
        paths.BONSAI = BONSAI_EXE
        paths.VISUAL_STIM_FOLDER = paths.IBLRIG_FOLDER.joinpath('visual_stim')
        paths.LOCAL_SUBJECT_FOLDER = rig_computer_paths['local_subjects_folder']
        paths.REMOTE_SUBJECT_FOLDER = rig_computer_paths['remote_subjects_folder']
        # initialize the session path
        date_folder = paths.LOCAL_SUBJECT_FOLDER.joinpath(
            self.session_info.SUBJECT_NAME, self.session_info.SESSION_START_TIME[:10]
        )
        if append:
            # this is the case where we append a new protocol to an existing session
            todays_sessions = sorted(filter(Path.is_dir, date_folder.glob('*')), reverse=True)
            assert len(todays_sessions) > 0, f'Trying to chain a protocol, but no session folder found in {date_folder}'
            paths.SESSION_FOLDER = todays_sessions[0]
            paths.TASK_COLLECTION = iblrig.path_helper.iterate_collection(paths.SESSION_FOLDER)
            if self.hardware_settings.get('MAIN_SYNC', False) and not paths.TASK_COLLECTION.endswith('00'):
                """
                Chained protocols make little sense when Bpod is the main sync as there is no
                continuous acquisition between protocols.  Only one sync collection can be defined in
                the experiment description file.
                If you are running experiments with an ephys rig (nidq) or an external daq, you should
                correct the MAIN_SYNC parameter in the hardware settings file in ./settings/hardware_settings.yaml
                """
                raise RuntimeError('Chained protocols not supported for bpod-only sessions')
        else:
            # in this case the session path is created from scratch
            paths.SESSION_FOLDER = date_folder / next_num_folder(date_folder)
            paths.TASK_COLLECTION = iblrig.path_helper.iterate_collection(paths.SESSION_FOLDER)

        self.session_info.SESSION_NUMBER = int(paths.SESSION_FOLDER.name)
        paths.SESSION_RAW_DATA_FOLDER = paths.SESSION_FOLDER.joinpath(paths.TASK_COLLECTION)
        paths.DATA_FILE_PATH = paths.SESSION_RAW_DATA_FOLDER.joinpath('_iblrig_taskData.raw.jsonable')
        paths.SETTINGS_FILE_PATH = paths.SESSION_RAW_DATA_FOLDER.joinpath('_iblrig_taskSettings.raw.json')
        return paths

    def _setup_loggers(self, level='INFO', level_bpod='WARNING', file=None):
        self._logger = setup_logger('iblrig', level=level, file=file)  # logger attr used by create_session to determine log level
        setup_logger('pybpodapi', level=level_bpod, file=file)

    def _remove_file_loggers(self):
        for logger_name in ['iblrig', 'pybpodapi']:
            logger = logging.getLogger(logger_name)
            file_handlers = [fh for fh in logger.handlers if isinstance(fh, logging.FileHandler)]
            for fh in file_handlers:
                logger.removeHandler(fh)

    @staticmethod
    def make_experiment_description_dict(
        task_protocol: str,
        task_collection: str,
        procedures: list = None,
        projects: list = None,
        hardware_settings: dict | HardwareSettings = None,
        stub: Path = None,
        extractors: list = None,
        camera_config: str = None,
    ):
        """
        Construct an experiment description dictionary.

        Parameters
        ----------
        task_protocol : str
            The task protocol name, e.g. _ibl_trainingChoiceWorld2.0.0.
        task_collection : str
            The task collection name, e.g. raw_task_data_00.
        procedures : list
            An optional list of Alyx procedures.
        projects : list
            An optional list of Alyx protocols.
        hardware_settings : dict
            An optional dict of hardware devices, loaded from the hardware_settings.yaml file.
        stub : dict
            An optional experiment description stub to update.
        extractors: list
            An optional list of extractor names for the task.
        camera_config : str
            The camera configuration name in the hardware settings. Defaults to the first key in
            'device_cameras'.

        Returns
        -------
        dict
            The experiment description.
        """
        description = ses_params.read_params(stub) if stub else {}

        # Add hardware devices
        if hardware_settings is not None:
            if isinstance(hardware_settings, HardwareSettings):
                hardware_settings = hardware_settings.model_dump()
            devices = {}
            cams = hardware_settings.get('device_cameras', None)
            if cams:
                devices['cameras'] = {}
                camera_config = camera_config or next((k for k in cams), {})
                devices.update(VideoCopier.config2stub(cams[camera_config])['devices'])
            if hardware_settings.get('device_microphone', None):
                devices['microphone'] = {'microphone': {'collection': task_collection, 'sync_label': 'audio'}}
            ses_params.merge_params(description, {'devices': devices})

        # Add projects and procedures
        description['procedures'] = list(set(description.get('procedures', []) + (procedures or [])))
        description['projects'] = list(set(description.get('projects', []) + (projects or [])))
        is_main_sync = (hardware_settings or {}).get('MAIN_SYNC', False)
        # Add sync key if required
        if is_main_sync and 'sync' not in description:
            description['sync'] = {
                'bpod': {'collection': task_collection, 'acquisition_software': 'pybpod', 'extension': '.jsonable'}
            }
        # Add task
        task = {task_protocol: {'collection': task_collection}}
        if is_main_sync:
            task[task_protocol]['sync_label'] = 'bpod'
        if extractors:
            assert isinstance(extractors, list), 'extractors parameter must be a list of strings'
            task[task_protocol].update({'extractors': extractors})
        if 'tasks' not in description:
            description['tasks'] = [task]
        else:
            description['tasks'].append(task)
        return description

    def _make_task_parameters_dict(self):
        """
        This makes the dictionary that will be saved to the settings json file for extraction
        :return:
        """
        output_dict = dict(self.task_params)  # Grab parameters from task_params session
        output_dict.update(self.hardware_settings.model_dump())  # Update dict with hardware settings from session
        output_dict.update(dict(self.session_info))  # Update dict with session_info (subject, procedure, projects)
        patch_dict = {  # Various values added to ease transition from iblrig v7 to v8, different home may be desired
            'IBLRIG_VERSION': iblrig.__version__,
            'PYBPOD_PROTOCOL': self.protocol_name,
            'ALYX_USER': self.iblrig_settings.ALYX_USER,
            'ALYX_LAB': self.iblrig_settings.ALYX_LAB,
        }
        with contextlib.suppress(importlib.metadata.PackageNotFoundError):
            patch_dict['PROJECT_EXTRACTION_VERSION'] = importlib.metadata.version('project_extraction')
        output_dict.update(patch_dict)
        return output_dict

    def save_task_parameters_to_json_file(self, destination_folder: Path | None = None) -> Path:
        """
        Collects the various settings and parameters of the session and outputs them to a JSON file

        Returns
        -------
        Path to the resultant JSON file
        """
        output_dict = self._make_task_parameters_dict()
        if destination_folder:
            json_file = destination_folder.joinpath('_iblrig_taskSettings.raw.json')
        else:
            json_file = self.paths['SETTINGS_FILE_PATH']
        json_file.parent.mkdir(parents=True, exist_ok=True)
        with open(json_file, 'w') as outfile:
            json.dump(output_dict, outfile, indent=4, sort_keys=True, default=str)  # converts datetime objects to string
        return json_file  # PosixPath

    @property
    def one(self):
        """
        One getter
        :return:
        """
        if self._one is None:
            if self.iblrig_settings['ALYX_URL'] is None:
                return
            info_str = (
                f"alyx client with user name {self.iblrig_settings['ALYX_USER']} "
                + f"and url: {self.iblrig_settings['ALYX_URL']}"
            )
            try:
                self._one = ONE(
                    base_url=str(self.iblrig_settings['ALYX_URL']),
                    username=self.iblrig_settings['ALYX_USER'],
                    mode='remote',
                    cache_rest=None,
                )
                log.info('instantiated ' + info_str)
            except Exception:
                log.error(traceback.format_exc())
                log.error('could not connect to ' + info_str)
        return self._one

    def register_to_alyx(self):
        """
        Registers the session to Alyx.

        This registers the session using the IBLRegistrationClient class.  This uses the settings
        file(s) and experiment description file to extract the session data.  This may be called
        any number of times and if the session record already exists in Alyx it will be updated.
        If session registration fails, it will be done before extraction in the ibllib pipeline.

        Note that currently the subject weight is registered once and only once.  The recorded
        weight of the first protocol run is used.

        Water administrations are added separately by this method: it is expected that
        `register_session` is first called with no recorded total water. This method will then add
        a water administration each time it is called, and should therefore be called only once
        after each protocol is run. If water administration registration fails for all protocols,
        this will be done before extraction in the ibllib pipline, however, if a water
        administration is successfully registered for one protocol and subsequent ones fail to
        register, these will not be added before extraction in ibllib and therefore must be
        manually added to Alyx.

        Returns
        -------
        dict
            The registered session record.

        See Also
        --------
        ibllib.oneibl.IBLRegistrationClient.register_session - The registration method.
        """
        if self.session_info['SUBJECT_NAME'] in ('iblrig_test_subject', 'test', 'test_subject'):
            log.warning('Not registering test subject to Alyx')
            return
        if not self.one or self.one.offline:
            return
        try:
            client = IBLRegistrationClient(self.one)
            ses, _ = client.register_session(self.paths.SESSION_FOLDER, register_reward=False)
        except Exception:
            log.error(traceback.format_exc())
            log.error('Could not register session to Alyx')
            return
        # add the water administration if there was water administered
        try:
            if self.session_info['TOTAL_WATER_DELIVERED']:
                wa = client.register_water_administration(
                    self.session_info.SUBJECT_NAME,
                    self.session_info['TOTAL_WATER_DELIVERED'] / 1000,
                    session=ses['url'][-36:],
                    water_type=self.task_params.get('REWARD_TYPE', None),
                )
                log.info(f"Water administered registered in Alyx database: {ses['subject']}, " f"{wa['water_administered']}mL")
        except Exception:
            log.error(traceback.format_exc())
            log.error('Could not register water administration to Alyx')
            return
        return ses

    def _execute_mixins_shared_function(self, pattern):
        """
        Loop over all methods of the class that start with pattern and execute them
        :param pattern:'init_mixin', 'start_mixin' or 'stop_mixin'
        :return:
        """
        method_names = [method for method in dir(self) if method.startswith(pattern)]
        methods = [getattr(self, method) for method in method_names if inspect.ismethod(getattr(self, method))]
        for meth in methods:
            meth()

    @property
    def time_elapsed(self):
        return datetime.datetime.now() - self.init_datetime

    def mock(self):
        self.is_mock = True

    def create_session(self):
        # create the session path and save json parameters in the task collection folder
        # this will also create the protocol folder
        self.paths['TASK_PARAMETERS_FILE'] = self.save_task_parameters_to_json_file()
        # enable file logging
        logfile = self.paths.SESSION_RAW_DATA_FOLDER.joinpath('_ibl_log.info-acquisition.log')
        self._setup_loggers(level=self._logger.level, file=logfile)
        # copy the acquisition stub to the remote session folder
        sc = BehaviorCopier(self.paths.SESSION_FOLDER, remote_subjects_folder=self.paths['REMOTE_SUBJECT_FOLDER'])
        sc.initialize_experiment(self.experiment_description, overwrite=False)
        self.register_to_alyx()

    def run(self):
        """
        Common pre-run instructions for all tasks: sigint handler for a graceful exit
        :return:
        """
        # here we make sure we connect to the hardware before writing the session to disk
        # this prevents from incrementing endlessly the session number if the hardware fails to connect
        self.start_hardware()
        self.create_session()
        # When not running the first chained protocol, we can skip the weighing dialog
        first_protocol = int(self.paths.SESSION_RAW_DATA_FOLDER.name.split('_')[-1]) == 0
        if self.session_info.SUBJECT_WEIGHT is None and self.interactive and first_protocol:
            self.session_info.SUBJECT_WEIGHT = graph.numinput(
                'Subject weighing (gr)', f'{self.session_info.SUBJECT_NAME} weight (gr):', nullable=False
            )

        def sigint_handler(*args, **kwargs):
            # create a signal handler for a graceful exit: create a stop flag in the session folder
            self.paths.SESSION_FOLDER.joinpath('.stop').touch()
            log.critical('SIGINT signal detected, will exit at the end of the trial')

        # if upon starting there is a flag just remove it, this is to prevent killing a session in the egg
        if self.paths.SESSION_FOLDER.joinpath('.stop').exists():
            self.paths.SESSION_FOLDER.joinpath('.stop').unlink()

        signal.signal(signal.SIGINT, sigint_handler)
        self._run()  # runs the specific task logic i.e. trial loop etc...
        # post task instructions
        log.critical('Graceful exit')
        log.info(f'Session {self.paths.SESSION_RAW_DATA_FOLDER}')
        self.session_info.SESSION_END_TIME = datetime.datetime.now().isoformat()
        if self.interactive and not self.wizard:
            self.session_info.POOP_COUNT = graph.numinput(
                'Poop count', f'{self.session_info.SUBJECT_NAME} droppings count:', nullable=True, askint=True
            )
        self.save_task_parameters_to_json_file()
        self.register_to_alyx()
        self._execute_mixins_shared_function('stop_mixin')
        self._execute_mixins_shared_function('cleanup_mixin')

    @abc.abstractmethod
    def start_hardware(self):
        """
        This method doesn't explicitly start the mixins as the order has to be defined in the child classes.
        This needs to be implemented in the child classes, and should start and connect to all hardware pieces.
        """
        pass

    @abc.abstractmethod
    def _run(self):
        pass

    @staticmethod
    def extra_parser():
        """
        Optional method that specifies extra kwargs arguments to expose to the user prior running the task.
        Make sure you instantiate the parser
        :return: argparse.parser()
        """
        parser = argparse.ArgumentParser(add_help=False)
        return parser


# this class gets called to get the path constructor utility to predict the session path
class EmptySession(BaseSession):
    protocol_name = 'empty'

    def _run(self):
        pass

    def start_hardware(self):
        pass


class OSCClient(udp_client.SimpleUDPClient):
    """
    Handles communication to Bonsai using a UDP Client
    OSC channels:
        USED:
        /t  -> (int)    trial number current
        /p  -> (int)    position of stimulus init for current trial
        /h  -> (float)  phase of gabor for current trial
        /c  -> (float)  contrast of stimulus for current trial
        /f  -> (float)  frequency of gabor patch for current trial
        /a  -> (float)  angle of gabor patch for current trial
        /g  -> (float)  gain of RE to visual stim displacement
        /s  -> (float)  sigma of the 2D gaussian of gabor
        /e  -> (int)    events transitions  USED BY SOFTCODE HANDLER FUNC
        /r  -> (int)    whether to reverse the side contingencies (0, 1)
    """

    OSC_PROTOCOL = {
        'trial_num': dict(mess='/t', type=int),
        'position': dict(mess='/p', type=int),
        'stim_phase': dict(mess='/h', type=float),
        'contrast': dict(mess='/c', type=float),
        'stim_freq': dict(mess='/f', type=float),
        'stim_angle': dict(mess='/a', type=float),
        'stim_gain': dict(mess='/g', type=float),
        'stim_sigma': dict(mess='/s', type=float),
        # 'stim_reverse': dict(mess='/r', type=int),  # this is not handled by Bonsai
    }

    def __init__(self, port, ip='127.0.0.1'):
        super().__init__(ip, port)

    def __del__(self):
        self._sock.close()

    def send2bonsai(self, **kwargs):
        """
        :param see list of keys in OSC_PROTOCOL
        :example: client.send2bonsai(trial_num=6, sim_freq=50)
        :return:
        """
        for k in kwargs:
            if k in self.OSC_PROTOCOL:
                # need to convert basic numpy types to low-level python types for
                # punch card generation OSC module, I might as well have written C code
                value = kwargs[k].item() if isinstance(kwargs[k], np.generic) else kwargs[k]
                self.send_message(self.OSC_PROTOCOL[k]['mess'], self.OSC_PROTOCOL[k]['type'](value))

    def exit(self):
        self.send_message('/x', 1)


class BonsaiRecordingMixin(BaseSession):
    def init_mixin_bonsai_recordings(self, *args, **kwargs):
        self.bonsai_camera = Bunch({'udp_client': OSCClient(port=7111)})
        self.bonsai_microphone = Bunch({'udp_client': OSCClient(port=7112)})
        self.config = None  # the name of the configuration to run

    def stop_mixin_bonsai_recordings(self):
        log.info('Stopping Bonsai recordings')
        self.bonsai_camera.udp_client.exit()
        self.bonsai_microphone.udp_client.exit()

    def start_mixin_bonsai_microphone(self):
        if not self.config:
            # Use the first key in the device_cameras map
            self.config = next((k for k in self.hardware_settings.device_cameras), None)
        # The camera workflow on the behaviour computer already contains the microphone recording
        # so the device camera workflow and the microphone one are exclusive
        if self.config:
            return  # Camera workflow defined; so no need to separately start microphone.
        if not self.task_params.RECORD_SOUND:
            return  # Sound should not be recorded
        workflow_file = self.paths.IBLRIG_FOLDER.joinpath(*self.hardware_settings.device_microphone['BONSAI_WORKFLOW'].parts)
        parameters = {
            'FileNameMic': self.paths.SESSION_RAW_DATA_FOLDER.joinpath('_iblrig_micData.raw.wav'),
            'RecordSound': self.task_params.RECORD_SOUND,
        }
        call_bonsai(workflow_file, parameters, wait=False, editor=False)
        log.info('Bonsai microphone recording module loaded: OK')

    @staticmethod
    def _camera_mixin_bonsai_get_workflow_file(cameras: dict | None, name: str) -> Path | None:
        """
        Returns the bonsai workflow file for the cameras from the hardware_settings.yaml file.

        Parameters
        ----------
        cameras : dict
            The hardware settings configuration.
        name : {'setup', 'recording'} str
            The workflow type.

        Returns
        -------
        Path
            The workflow path.
        """
        if cameras is None:
            return None
        return cameras['BONSAI_WORKFLOW'][name]

    def start_mixin_bonsai_cameras(self):
        """
        This prepares the cameras by starting the pipeline that aligns the camera focus with the
        desired borders of rig features, the actual triggering of the cameras is done in the trigger_bonsai_cameras method.
        """
        if not self.config:
            # Use the first key in the device_cameras map
            try:
                self.config = next(k for k in self.hardware_settings.device_cameras)
            except StopIteration:
                return
        configuration = self.hardware_settings.device_cameras[self.config]
        if (workflow_file := self._camera_mixin_bonsai_get_workflow_file(configuration, 'setup')) is None:
            return

        # enable trigger of cameras (so Bonsai can disable it again ... sigh)
        if PYSPIN_AVAILABLE:
            from iblrig.video_pyspin import enable_camera_trigger

            enable_camera_trigger(True)

        call_bonsai(workflow_file, wait=True)  # TODO Parameterize using configuration cameras
        log.info('Bonsai cameras setup module loaded: OK')

    def trigger_bonsai_cameras(self):
        if not self.config:
            # Use the first key in the device_cameras map
            try:
                self.config = next(k for k in self.hardware_settings.device_cameras)
            except StopIteration:
                return
        configuration = self.hardware_settings.device_cameras[self.config]
        if set(configuration.keys()) != {'BONSAI_WORKFLOW', 'left'}:
            raise NotImplementedError
        workflow_file = self._camera_mixin_bonsai_get_workflow_file(configuration, 'recording')
        if workflow_file is None:
            return
        iblrig.path_helper.create_bonsai_layout_from_template(workflow_file)
        # FIXME Use parameters in configuration map
        parameters = {
            'FileNameLeft': self.paths.SESSION_FOLDER.joinpath('raw_video_data', '_iblrig_leftCamera.raw.avi'),
            'FileNameLeftData': self.paths.SESSION_FOLDER.joinpath('raw_video_data', '_iblrig_leftCamera.frameData.bin'),
            'FileNameMic': self.paths.SESSION_RAW_DATA_FOLDER.joinpath('_iblrig_micData.raw.wav'),
            'RecordSound': self.task_params.RECORD_SOUND,
        }
        call_bonsai(workflow_file, parameters, wait=False, editor=False)
        log.info('Bonsai camera recording process started')


class BonsaiVisualStimulusMixin(BaseSession):
    def init_mixin_bonsai_visual_stimulus(self, *args, **kwargs):
        # camera 7111, microphone 7112
        self.bonsai_visual_udp_client = OSCClient(port=7110)

    def start_mixin_bonsai_visual_stimulus(self):
        self.choice_world_visual_stimulus()

    def stop_mixin_bonsai_visual_stimulus(self):
        log.info('Stopping Bonsai visual stimulus')
        self.bonsai_visual_udp_client.exit()

    def send_trial_info_to_bonsai(self):
        """
        This sends the trial information to the Bonsai UDP port for the stimulus
        The OSC protocol is documented in iblrig.base_tasks.BonsaiVisualStimulusMixin
        """
        bonsai_dict = {
            k: self.trials_table[k][self.trial_num]
            for k in self.bonsai_visual_udp_client.OSC_PROTOCOL
            if k in self.trials_table.columns
        }

        # reverse wheel contingency: if stim_reverse is True we invert stim_gain
        if self.trials_table.get('stim_reverse', {}).get(self.trial_num, False):
            bonsai_dict['stim_gain'] = -bonsai_dict['stim_gain']

        self.bonsai_visual_udp_client.send2bonsai(**bonsai_dict)
        log.debug(bonsai_dict)

    def run_passive_visual_stim(self, map_time='00:05:00', rate=0.1, sa_time='00:05:00'):
        workflow_file = self.paths.VISUAL_STIM_FOLDER.joinpath('passiveChoiceWorld', 'passiveChoiceWorld_passive.bonsai')
        file_output_rfm = self.paths.SESSION_RAW_DATA_FOLDER.joinpath('_iblrig_RFMapStim.raw.bin')
        parameters = {
            'Stim.DisplayIndex': self.hardware_settings.device_screen['DISPLAY_IDX'],
            'Stim.SpontaneousActivity0.DueTime': sa_time,
            'Stim.ReceptiveFieldMappingStim.FileNameRFMapStim': file_output_rfm,
            'Stim.ReceptiveFieldMappingStim.MappingTime': map_time,
            'Stim.ReceptiveFieldMappingStim.Rate': rate,
        }
        log.info('Starting spontaneous activity and RF mapping stims')
        s = call_bonsai(workflow_file, parameters, editor=False)
        log.info('Spontaneous activity and RF mapping stims finished')
        return s

    def choice_world_visual_stimulus(self):
        if self.task_params.VISUAL_STIMULUS is None:
            return
        workflow_file = self.paths.VISUAL_STIM_FOLDER.joinpath(self.task_params.VISUAL_STIMULUS)
        parameters = {
            'Stim.DisplayIndex': self.hardware_settings.device_screen['DISPLAY_IDX'],
            'Stim.FileNameStimPositionScreen': self.paths.SESSION_RAW_DATA_FOLDER.joinpath('_iblrig_stimPositionScreen.raw.csv'),
            'Stim.FileNameSyncSquareUpdate': self.paths.SESSION_RAW_DATA_FOLDER.joinpath('_iblrig_syncSquareUpdate.raw.csv'),
            'Stim.FileNamePositions': self.paths.SESSION_RAW_DATA_FOLDER.joinpath('_iblrig_encoderPositions.raw.ssv'),
            'Stim.FileNameEvents': self.paths.SESSION_RAW_DATA_FOLDER.joinpath('_iblrig_encoderEvents.raw.ssv'),
            'Stim.FileNameTrialInfo': self.paths.SESSION_RAW_DATA_FOLDER.joinpath('_iblrig_encoderTrialInfo.raw.ssv'),
            'Stim.REPortName': self.hardware_settings.device_rotary_encoder['COM_ROTARY_ENCODER'],
            'Stim.sync_x': self.task_params.SYNC_SQUARE_X,
            'Stim.sync_y': self.task_params.SYNC_SQUARE_Y,
            'Stim.TranslationZ': -self.task_params.STIM_TRANSLATION_Z,  # MINUS!!
        }
        call_bonsai(workflow_file, parameters, wait=False, editor=self.task_params.BONSAI_EDITOR, bootstrap=False)
        log.info('Bonsai visual stimulus module loaded: OK')


class BpodMixin(BaseSession):
    def _raise_on_undefined_softcode_handler(self, byte: int):
        raise ValueError(f'No handler defined for softcode #{byte}')

    def softcode_dictionary(self) -> OrderedDict[int, Callable]:
        """
        Returns a softcode handler dict where each key corresponds to the softcode and each value to the
        function to be called.

        This needs to be wrapped this way because
            1) we want to be able to inherit this and dynamically add softcode to the dictionry
            2) we need to provide the Task object (self) at run time to have the functions with static args
        This is tricky as it is unclear if the task object is a copy or a reference when passed here.


        Returns
        -------
        OrderedDict[int, Callable]
            Softcode dictionary
        """
        softcode_dict = OrderedDict(
            {
                SOFTCODE.STOP_SOUND: self.sound['sd'].stop,
                SOFTCODE.PLAY_TONE: lambda: self.sound['sd'].play(self.sound['GO_TONE'], self.sound['samplerate']),
                SOFTCODE.PLAY_NOISE: lambda: self.sound['sd'].play(self.sound['WHITE_NOISE'], self.sound['samplerate']),
                SOFTCODE.TRIGGER_CAMERA: getattr(
                    self, 'trigger_bonsai_cameras', lambda: self._raise_on_undefined_softcode_handler(SOFTCODE.TRIGGER_CAMERA)
                ),
            }
        )
        return softcode_dict

    def init_mixin_bpod(self, *args, **kwargs):
        self.bpod = Bpod()

    def stop_mixin_bpod(self):
        self.bpod.close()

    def start_mixin_bpod(self):
        if self.hardware_settings['device_bpod']['COM_BPOD'] is None:
            raise ValueError(
                'The value for device_bpod:COM_BPOD in '
                'settings/hardware_settings.yaml is null. Please '
                'provide a valid port name.'
            )
        self.bpod = Bpod(self.hardware_settings['device_bpod']['COM_BPOD'], disable_behavior_ports=[1, 2, 3])
        self.bpod.define_rotary_encoder_actions()
        self.bpod.set_status_led(False)
        assert self.bpod.is_connected
        log.info('Bpod hardware module loaded: OK')
        # make the bpod send spacer signals to the main sync clock for protocol discovery
        self.send_spacers()

    def send_spacers(self):
        log.info('Starting task by sending a spacer signal on BNC1')
        sma = StateMachine(self.bpod)
        Spacer().add_spacer_states(sma, next_state='exit')
        self.bpod.send_state_machine(sma)
        self.bpod.run_state_machine(sma)  # Locks until state machine 'exit' is reached
        return self.bpod.session.current_trial.export()


class Frame2TTLMixin(BaseSession):
    """
    Frame 2 TTL interface for state machine
    """

    def init_mixin_frame2ttl(self, *args, **kwargs):
        pass

    def start_mixin_frame2ttl(self):
        # todo assert calibration
        if self.hardware_settings['device_frame2ttl']['COM_F2TTL'] is None:
            raise ValueError(
                'The value for device_frame2ttl:COM_F2TTL in '
                'settings/hardware_settings.yaml is null. Please '
                'provide a valid port name.'
            )
        Frame2TTL(
            port=self.hardware_settings['device_frame2ttl']['COM_F2TTL'],
            threshold_dark=self.hardware_settings['device_frame2ttl']['F2TTL_DARK_THRESH'],
            threshold_light=self.hardware_settings['device_frame2ttl']['F2TTL_LIGHT_THRESH'],
        ).close()
        log.info('Frame2TTL: Thresholds set.')


class RotaryEncoderMixin(BaseSession):
    """
    Rotary encoder interface for state machine
    """

    def init_mixin_rotary_encoder(self, *args, **kwargs):
        self.device_rotary_encoder = MyRotaryEncoder(
            all_thresholds=self.task_params.STIM_POSITIONS + self.task_params.QUIESCENCE_THRESHOLDS,
            gain=self.task_params.STIM_GAIN,
            com=self.hardware_settings.device_rotary_encoder['COM_ROTARY_ENCODER'],
            connect=False,
        )

    def start_mixin_rotary_encoder(self):
        if self.hardware_settings['device_rotary_encoder']['COM_ROTARY_ENCODER'] is None:
            raise ValueError(
                'The value for device_rotary_encoder:COM_ROTARY_ENCODER in '
                'settings/hardware_settings.yaml is null. Please '
                'provide a valid port name.'
            )
        try:
            self.device_rotary_encoder.connect()
        except serial.serialutil.SerialException as e:
            raise serial.serialutil.SerialException(
                f'The rotary encoder COM port {self.device_rotary_encoder.RE_PORT} is already in use. This is usually'
                f' due to a Bonsai process currently running on the computer. Make sure all Bonsai windows are'
                f' closed prior to running the task'
            ) from e
        except Exception as e:
            raise Exception(
                "The rotary encoder couldn't connect. If the bpod is glowing in green,"
                'disconnect and reconnect bpod from the computer'
            ) from e
        log.info('Rotary encoder module loaded: OK')


class ValveMixin(BaseSession):
    def init_mixin_valve(self: object):
        self.valve = Bunch({})
        # the template settings files have a date in 2099, so assume that the rig is not calibrated if that is the case
        # the assertion on calibration is thrown when starting the device
        self.valve['is_calibrated'] = datetime.date.today() >= self.hardware_settings['device_valve']['WATER_CALIBRATION_DATE']
        self.valve['fcn_vol2time'] = scipy.interpolate.pchip(
            self.hardware_settings['device_valve']['WATER_CALIBRATION_WEIGHT_PERDROP'],
            self.hardware_settings['device_valve']['WATER_CALIBRATION_OPEN_TIMES'],
        )

    def start_mixin_valve(self):
        # if the rig is not on manual settings, then the reward valve has to be calibrated to run the experiment
        assert self.task_params.AUTOMATIC_CALIBRATION is False or self.valve['is_calibrated'], """
            ##########################################
            NO CALIBRATION INFORMATION FOUND IN HARDWARE SETTINGS:
            Calibrate the rig or use a manual calibration
            PLEASE GO TO the task settings yaml file and set:
                'AUTOMATIC_CALIBRATION': false
                'CALIBRATION_VALUE' = <MANUAL_CALIBRATION>
            ##########################################"""
        # regardless of the calibration method, the reward valve time has to be lower than 1 second
        assert self.compute_reward_time(amount_ul=1.5) < 1, """
            ##########################################
                REWARD VALVE TIME IS TOO HIGH!
            Probably because of a BAD calibration file
            Calibrate the rig or use a manual calibration
            PLEASE GO TO the task settings yaml file and set:
                AUTOMATIC_CALIBRATION = False
                CALIBRATION_VALUE = <MANUAL_CALIBRATION>
            ##########################################"""
        log.info('Water valve module loaded: OK')

    def compute_reward_time(self, amount_ul=None):
        amount_ul = self.task_params.REWARD_AMOUNT_UL if amount_ul is None else amount_ul
        if self.task_params.AUTOMATIC_CALIBRATION:
            return self.valve['fcn_vol2time'](amount_ul) / 1e3
        else:  # this is the manual manual calibration value
            return self.task_params.CALIBRATION_VALUE / 3 * amount_ul

    def valve_open(self, reward_valve_time):
        """
        Opens the reward valve for a given amount of time and return bpod data
        :param reward_valve_time:
        :return:
        """
        sma = StateMachine(self.bpod)
        sma.add_state(
            state_name='valve_open',
            state_timer=reward_valve_time,
            output_actions=[('Valve1', 255), ('BNC1', 255)],  # To FPGA
            state_change_conditions={'Tup': 'exit'},
        )
        self.bpod.send_state_machine(sma)
        self.bpod.run_state_machine(sma)  # Locks until state machine 'exit' is reached
        return self.bpod.session.current_trial.export()


class SoundMixin(BaseSession):
    """
    Sound interface methods for state machine
    """

    def init_mixin_sound(self):
        self.sound = Bunch({'GO_TONE': None, 'WHITE_NOISE': None})
        sound_output = self.hardware_settings.device_sound['OUTPUT']

        # additional gain factor for bringing the different combinations of sound-cards and amps to the same output level
        # TODO: this needs proper calibration and refactoring
        if self.hardware_settings.device_sound.OUTPUT == 'hifi' and self.hardware_settings.device_sound.AMP_TYPE == 'AMP2X15':
            amp_gain_factor = 0.25
        else:
            amp_gain_factor = 1.0
        self.task_params.GO_TONE_AMPLITUDE *= amp_gain_factor
        self.task_params.WHITE_NOISE_AMPLITUDE *= amp_gain_factor

        # sound device sd is actually the module soundevice imported above.
        # not sure how this plays out when referenced outside of this python file
        self.sound['sd'], self.sound['samplerate'], self.sound['channels'] = sound_device_factory(output=sound_output)
        # Create sounds and output actions of state machine
        self.sound['GO_TONE'] = iblrig.sound.make_sound(
            rate=self.sound['samplerate'],
            frequency=self.task_params.GO_TONE_FREQUENCY,
            duration=self.task_params.GO_TONE_DURATION,
            amplitude=self.task_params.GO_TONE_AMPLITUDE * amp_gain_factor,
            fade=0.01,
            chans=self.sound['channels'],
        )
        self.sound['WHITE_NOISE'] = iblrig.sound.make_sound(
            rate=self.sound['samplerate'],
            frequency=-1,
            duration=self.task_params.WHITE_NOISE_DURATION,
            amplitude=self.task_params.WHITE_NOISE_AMPLITUDE * amp_gain_factor,
            fade=0.01,
            chans=self.sound['channels'],
        )

    def start_mixin_sound(self):
        """
        Depends on bpod mixin start for hard sound card
        :return:
        """
        assert self.bpod.is_connected, 'The sound mixin depends on the bpod mixin being connected'
        # SoundCard config params
        match self.hardware_settings.device_sound['OUTPUT']:
            case 'harp':
                assert self.bpod.sound_card is not None, 'No harp sound-card connected to Bpod'
                sound.configure_sound_card(
                    sounds=[self.sound.GO_TONE, self.sound.WHITE_NOISE],
                    indexes=[self.task_params.GO_TONE_IDX, self.task_params.WHITE_NOISE_IDX],
                    sample_rate=self.sound['samplerate'],
                )
                self.bpod.define_harp_sounds_actions(
                    module=self.bpod.sound_card,
                    go_tone_index=self.task_params.GO_TONE_IDX,
                    noise_index=self.task_params.WHITE_NOISE_IDX,
                )
            case 'hifi':
                module = self.bpod.get_module('^HiFi')
                assert module is not None, 'No HiFi module connected to Bpod'
                assert self.hardware_settings.device_sound.COM_SOUND is not None
                hifi = HiFi(port=self.hardware_settings.device_sound.COM_SOUND, sampling_rate_hz=self.sound['samplerate'])
                hifi.load(index=self.task_params.GO_TONE_IDX, data=self.sound.GO_TONE)
                hifi.load(index=self.task_params.WHITE_NOISE_IDX, data=self.sound.WHITE_NOISE)
                hifi.push()
                hifi.close()
                self.bpod.define_harp_sounds_actions(
                    module=module,
                    go_tone_index=self.task_params.GO_TONE_IDX,
                    noise_index=self.task_params.WHITE_NOISE_IDX,
                )
            case _:
                self.bpod.define_xonar_sounds_actions()
        log.info(f"Sound module loaded: OK: {self.hardware_settings.device_sound['OUTPUT']}")

    def sound_play_noise(self, state_timer=0.510, state_name='play_noise'):
        """
        Plays the noise sound for the error feedback using bpod state machine
        :return: bpod current trial export
        """
        return self._sound_play(state_name=state_name, output_actions=[self.bpod.actions.play_tone], state_timer=state_timer)

    def sound_play_tone(self, state_timer=0.102, state_name='play_tone'):
        """
        Plays the ready tone beep using bpod state machine
        :return: bpod current trial export
        """
        return self._sound_play(state_name=state_name, output_actions=[self.bpod.actions.play_tone], state_timer=state_timer)

    def _sound_play(self, state_timer=None, output_actions=None, state_name='play_sound'):
        """
        Plays a sound using bpod state machine - the sound must be defined in the init_mixin_sound method
        """
        assert state_timer is not None, 'state_timer must be defined'
        assert output_actions is not None, 'output_actions must be defined'
        sma = StateMachine(self.bpod)
        sma.add_state(
            state_name=state_name,
            state_timer=state_timer,
            output_actions=[self.bpod.actions.play_tone],
            state_change_conditions={'BNC2Low': 'exit', 'Tup': 'exit'},
        )
        self.bpod.send_state_machine(sma)
        self.bpod.run_state_machine(sma)  # Locks until state machine 'exit' is reached
        return self.bpod.session.current_trial.export()


class NetworkMixin(BaseSession):
    """A mixin for communicating to auxiliary acquisition PC over a network."""

    remote_rigs = None

    def __init__(self, *args, remote_rigs=None, **kwargs):
        """
        A mixin for communicating to auxiliary acquisition PC over a network.

        This should retrieve the services list, i.e. the list of available auxiliary rigs,
        and determine which is the main sync. The main sync is the rig that determines the
        experiment.

        The services list is in a yaml file somewhere, called 'remote_rigs.yaml' and should
        be a map of device name to URI. These are then selectable in the GUI and the URI of
        those selected are added to the experiment description.

<<<<<<< HEAD
        Attributes
        ----------
        """
        super().__init__(**kwargs)
        # Load and connect to remote services
        self.connect(remote_rigs)

    def connect(self, remote_rigs):
        self.remote_rigs = net.Auxiliaries(remote_rigs or {})

    def _init_paths(self, append: bool = False):
        if self.hardware_settings.MAIN_SYNC:
            return BaseSession._init_paths(self, **kwargs)
        # Check if we have rigs connected
        if not self.remote_rigs or len(self.remote_rigs.services) == 0:
            log.warning('No remote rigs; experiment reference may not match the main sync.')
            return BaseSession._init_paths(self, **kwargs)
        # Determine experiment reference from main sync
        r = self.remote_rigs.send('EXPINFO', {'subject': self.session_info['SUBJECT_NAME']}, wait=True)
        assert sum(x[-1]['main_sync'] for x in r.values()), 'one main sync expected'
        main_rig_name, (status, info) = next((k, v) for k, v in r.items() if v[-1]['main_sync'])
        # TODO handle cases where experiment interrupted
        if status is ExpStatus.RUNNING and append:
            # TODO init paths with exp ref
            ...
        elif status is ExpStatus.RUNNING and not append:
            # TODO Stop main sync and request new exp ref?
            raise NotImplementedError('select append or manually stop ' + main_rig_name)
        else:
            raise RuntimeError(f'expected status RUNNING from {main_rig_name}, got {status.name}')

    # def is_main_sync


    def init_mixin_network(self):
        ...

    def start_mixin_network(self):
        ...

    def stop_mixin_network(self):
        ...

    def cleanup_mixin_network(self):
        ...
=======
        Subclasses should add their callbacks within init by calling :meth:`self.remote_rigs.services.assign_callback`.

        Attributes
        ----------
        TODO Document attributes
        """
        if isinstance(remote_rigs, list):  # FIXME use net.get_remote_devices()
            remote_path = kwargs.get('iblrig_settings', {}).get('remote_data_folder')
            if not remote_path:
                remote_path = load_pydantic_yaml(RigSettings, kwargs.get('file_iblrig_settings'))['remote_data_folder']
                if not remote_path:  # TODO add cause to error
                    raise FileNotFoundError('Remote data folder not found in settings')
                with open(remote_path.joinpath('remote_rigs.yaml')) as fp:
                    all_remote_rigs = yaml.safe_load(fp)
                if not set(remote_rigs).issubset(all_remote_rigs.keys()):
                    raise ValueError('Selected remote rigs not in remote rigs list')
                remote_rigs = {k: v for k, v in all_remote_rigs.items() if k in remote_rigs}
        # Load and connect to remote services
        self.connect(remote_rigs)
        self.exp_ref = {}
        try:
            super().__init__(**kwargs)
        except Exception as e:
            self.remote_rigs.stop_event.set()
            raise e

    def connect(self, remote_rigs):
        self.remote_rigs = net.Auxiliaries(remote_rigs or {})
        # asyncio.to_thread(self.remote_rigs.listen)
        # Handle keyboard interrupt event by graciously completing thread
        # FIXME This may overwrite handler in base class!
        signal.signal(signal.SIGINT, lambda sig, frame: self.remote_rigs.stop_event.set())
        _thread = threading.Thread(target=asyncio.run, args=(self.remote_rigs.listen(),))
        _thread.start()
        # _thread.join()  TODO run as daemon and handle end signal

    def _init_paths(self, append: bool = False):
        """
        Determine session paths.

        Unlike :meth:`BaseSession._init_paths`, this method determined the session number from the remote main sync if
        connected.

        Parameters
        ----------
        append : bool
            Iterate task collection within today's most recent session folder for the selected subject, instead of
            iterating session number.

        Returns
        -------
        iblutil.util.Bunch
            A bunch of paths.
        """
        if self.hardware_settings.MAIN_SYNC:
            return BaseSession._init_paths(self, append)
        # Check if we have rigs connected
        if not self.remote_rigs or len(self.remote_rigs.services) == 0:
            log.warning('No remote rigs; experiment reference may not match the main sync.')
            return BaseSession._init_paths(self, append)
        # Set paths in a similar way to the super class
        rig_computer_paths = iblrig.path_helper.get_local_and_remote_paths(
            local_path=self.iblrig_settings['iblrig_local_data_path'],
            remote_path=self.iblrig_settings['iblrig_remote_data_path'],
            lab=self.iblrig_settings['ALYX_LAB'],
            iblrig_settings=self.iblrig_settings,
        )
        paths = Bunch({'IBLRIG_FOLDER': BASE_PATH})
        paths.BONSAI = BONSAI_EXE
        paths.VISUAL_STIM_FOLDER = paths.IBLRIG_FOLDER.joinpath('visual_stim')
        paths.LOCAL_SUBJECT_FOLDER = rig_computer_paths['local_subjects_folder']
        paths.REMOTE_SUBJECT_FOLDER = rig_computer_paths['remote_subjects_folder']
        date_folder = paths.LOCAL_SUBJECT_FOLDER.joinpath(
            self.session_info.SUBJECT_NAME, self.session_info.SESSION_START_TIME[:10]
        )
        assert self.exp_ref
        paths.SESSION_FOLDER = date_folder / f'{self.exp_ref["sequence"]:03}'
        paths.TASK_COLLECTION = iblrig.path_helper.iterate_collection(paths.SESSION_FOLDER)
        if append == paths.TASK_COLLECTION.endswith('00'):
            raise ValueError(
                f'Append value incorrect. Either remove previous task collections from '
                f'{paths.SESSION_FOLDER}, or select append in GUI (--append arg in cli)'
            )

        paths.SESSION_RAW_DATA_FOLDER = paths.SESSION_FOLDER.joinpath(paths.TASK_COLLECTION)
        paths.DATA_FILE_PATH = paths.SESSION_RAW_DATA_FOLDER.joinpath('_iblrig_taskData.raw.jsonable')
        return paths

    def run(self):
        """Run session and report exceptions to remote services."""
        try:
            return super().run()
        except Exception as e:
            # Communicate error to services
            if self.remote_rigs and any(self.remote_rigs.services):
                tb = e.__traceback__  # TODO maybe go one level down with tb_next?
                details = {
                    'error': e.__class__.__name__,  # exception name str
                    'message': str(e),  # error str
                    'traceback': traceback.format_exc(),  # stack str
                    'file': tb.tb_frame.f_code.co_filename,  # filename str
                    'line_no': (tb.tb_lineno, tb.tb_lasti),  # (int, int)
                }
                # TODO This would stop all other services. Could instead send exp update?
                self.remote_rigs.send(ExpMessage.EXPINTERRUPT, details, wait=True)
                # TODO Set stop event flag in self.remote_rigs
            raise e

    def init_mixin_network(self):
        """Initialize remote services"""
        # Determine experiment reference from main sync
        # TODO Add iblrig_version, iblutil_proc_version
        is_main_sync = self.hardware_settings.get('MAIN_SYNC', False)
        if is_main_sync:
            raise NotImplementedError
        assert self.one
        r = self.remote_rigs.send('EXPINFO', {'subject': self.session_info['SUBJECT_NAME']}, wait=True)
        if isinstance(r, Exception):
            log.error('Error initializing network mixin: %s', r)
            self.remote_rigs.stop_event.set()
            raise r
        assert sum(x[-1]['main_sync'] for x in r.values()) == 1, 'one main sync expected'
        main_rig_name, (status, info) = next((k, v) for k, v in r.items() if v[-1]['main_sync'])
        # TODO What is the behaviour when subject doesn't match? Should an error be raised on the remote rig or here?
        # FIXME What to do if DAQ not started?
        self.exp_ref = self.one.ref2dict(info['exp_ref']) if isinstance(info['exp_ref'], str) else info['exp_ref']
        if self.exp_ref['subject'] != self.session_info['SUBJECT_NAME']:
            log.error(
                'Running task for "%s" but main sync returned exp ref for "%s".',
                self.session_info['SUBJECT_NAME'],
                self.exp_ref['subject'],
            )
            raise ValueError("Subject name doesn't match remote session on " + main_rig_name)
        if str(self.exp_ref['date']) != self.session_info['SESSION_START_TIME'][:10]:
            raise RuntimeError(
                f'Session dates do not match between this rig and {main_rig_name}. \n'
                f'Running past or future sessions not currently supported. \n'
                f'Please check the system date time settings on each rig.'
            )

        # exp_ref = ConversionMixin.path2ref(self.paths['SESSION_FOLDER'], as_dict=False)
        exp_ref = self.one.dict2ref(self.exp_ref)
        r = self.remote_rigs.send('EXPINIT', {'exp_ref': exp_ref}, wait=True)
        if isinstance(r, Exception):
            log.error('Error initializing network mixin: %s', r)
            self.remote_rigs.stop_event.set()
            raise r

    def start_mixin_network(self):
        exp_ref = ConversionMixin.path2ref(self.paths['SESSION_FOLDER'], as_dict=False)
        r = self.remote_rigs.send('EXPSTART', exp_ref, wait=True)

    def stop_mixin_network(self):
        r = self.remote_rigs.send('EXPEND', wait=True)

    def cleanup_mixin_network(self):
        self.remote_rigs.stop_event.set()
        self.remote_rigs.cleanup(notify_services=False)
>>>>>>> 1bc29e1f


class SpontaneousSession(BaseSession):
    """
    A Spontaneous task doesn't have trials, it just runs until the user stops it.

    It is used to get extraction structure for data streams
    """

    def __init__(self, duration_secs=None, **kwargs):
        super().__init__(**kwargs)
        self.duration_secs = duration_secs

    def start_hardware(self):
        pass  # no mixin here, life is but a dream

    def _run(self):
        """
        This is the method that runs the task with the actual state machine
        :return:
        """
        log.info('Starting spontaneous acquisition')
        while True:
            time.sleep(1.5)
            if self.duration_secs is not None and self.time_elapsed.seconds > self.duration_secs:
                break
            if self.paths.SESSION_FOLDER.joinpath('.stop').exists():
                self.paths.SESSION_FOLDER.joinpath('.stop').unlink()
                break<|MERGE_RESOLUTION|>--- conflicted
+++ resolved
@@ -34,14 +34,9 @@
 import iblrig.graphic as graph
 import iblrig.path_helper
 import pybpodapi
-<<<<<<< HEAD
-from iblrig import sound, net
-from iblrig.constants import BASE_PATH, BONSAI_EXE
-=======
 from ibllib.oneibl.registration import IBLRegistrationClient
 from iblrig import net, sound
 from iblrig.constants import BASE_PATH, BONSAI_EXE, PYSPIN_AVAILABLE
->>>>>>> 1bc29e1f
 from iblrig.frame2ttl import Frame2TTL
 from iblrig.hardware import SOFTCODE, Bpod, MyRotaryEncoder, sound_device_factory
 from iblrig.hifi import HiFi
@@ -52,7 +47,6 @@
 from iblutil.io.net.base import ExpMessage
 from iblutil.spacer import Spacer
 from iblutil.util import Bunch, setup_logger
-from iblutil.io.net.base import ExpStatus
 from one.alf.io import next_num_folder
 from one.api import ONE
 from one.converters import ConversionMixin
@@ -1085,53 +1079,6 @@
         be a map of device name to URI. These are then selectable in the GUI and the URI of
         those selected are added to the experiment description.
 
-<<<<<<< HEAD
-        Attributes
-        ----------
-        """
-        super().__init__(**kwargs)
-        # Load and connect to remote services
-        self.connect(remote_rigs)
-
-    def connect(self, remote_rigs):
-        self.remote_rigs = net.Auxiliaries(remote_rigs or {})
-
-    def _init_paths(self, append: bool = False):
-        if self.hardware_settings.MAIN_SYNC:
-            return BaseSession._init_paths(self, **kwargs)
-        # Check if we have rigs connected
-        if not self.remote_rigs or len(self.remote_rigs.services) == 0:
-            log.warning('No remote rigs; experiment reference may not match the main sync.')
-            return BaseSession._init_paths(self, **kwargs)
-        # Determine experiment reference from main sync
-        r = self.remote_rigs.send('EXPINFO', {'subject': self.session_info['SUBJECT_NAME']}, wait=True)
-        assert sum(x[-1]['main_sync'] for x in r.values()), 'one main sync expected'
-        main_rig_name, (status, info) = next((k, v) for k, v in r.items() if v[-1]['main_sync'])
-        # TODO handle cases where experiment interrupted
-        if status is ExpStatus.RUNNING and append:
-            # TODO init paths with exp ref
-            ...
-        elif status is ExpStatus.RUNNING and not append:
-            # TODO Stop main sync and request new exp ref?
-            raise NotImplementedError('select append or manually stop ' + main_rig_name)
-        else:
-            raise RuntimeError(f'expected status RUNNING from {main_rig_name}, got {status.name}')
-
-    # def is_main_sync
-
-
-    def init_mixin_network(self):
-        ...
-
-    def start_mixin_network(self):
-        ...
-
-    def stop_mixin_network(self):
-        ...
-
-    def cleanup_mixin_network(self):
-        ...
-=======
         Subclasses should add their callbacks within init by calling :meth:`self.remote_rigs.services.assign_callback`.
 
         Attributes
@@ -1290,7 +1237,6 @@
     def cleanup_mixin_network(self):
         self.remote_rigs.stop_event.set()
         self.remote_rigs.cleanup(notify_services=False)
->>>>>>> 1bc29e1f
 
 
 class SpontaneousSession(BaseSession):
