from collections import abc
from datetime import date
from pathlib import Path
from typing import Annotated, Literal

from pydantic import (
    AnyUrl,
    BaseModel,
    ConfigDict,
    DirectoryPath,
    Field,
    FilePath,
    PlainSerializer,
    PositiveFloat,
    field_serializer,
    field_validator,
)

from iblrig.constants import BASE_PATH

FilePath = Annotated[FilePath, PlainSerializer(lambda s: str(s), return_type=str)]
"""Validate that path exists and is file. Cast to str upon save."""


class BunchModel(BaseModel, abc.MutableMapping):
    def __getitem__(self, key):
        return getattr(self, key)

    def __setitem__(self, key, value):
        setattr(self, key, value)

    def __len__(self):
        return len(self.__dict__)

    def __iter__(self):
        return iter(self.model_fields.keys())

    def items(self):
        return [(key, getattr(self, key)) for key in self.keys()]

    def keys(self):
        return self.model_fields.keys()

    def values(self):
        return (getattr(self, key) for key in self.keys())

    def __delitem__(self, key):
        raise NotImplementedError


class RigSettings(BunchModel, validate_assignment=True):
    model_config = ConfigDict(title='iblrig_settings.yaml')
    iblrig_local_data_path: Path | None = Field(
        title='IBLRIG local data path', description='The local folder IBLRIG should use for storing data'
    )
    iblrig_local_subjects_path: DirectoryPath | None = Field(
        title='IBLRIG full local data path',
        omit_default=True,
        default=None,
        description='An optional full local data folder (including /Subjects)',
    )
    iblrig_remote_data_path: Path | bool | None = Field(
        title='IBLRIG remote data path', description='The remote folder IBLRIG should use for storing data'
    )
    iblrig_remote_subjects_path: Path | None = Field(
        title='IBLRIG full remote data path',
        omit_default=True,
        default=None,
        description='An optional full remote data folder (including /Subjects)',
    )
    ALYX_USER: str | None = Field(description='Your Alyx username')
    ALYX_URL: AnyUrl | None = Field(title='Alyx URL', description='The URL to your Alyx database')
    ALYX_LAB: str | None = Field(description="Your lab's name as registered on the Alyx database")

    @field_validator('ALYX_USER', 'ALYX_LAB')
    def str_must_not_contain_space(cls, v):  # noqa: N805
        if isinstance(v, str) and ' ' in v:
            raise ValueError('must not contain a space')
        return v

    @field_validator('iblrig_remote_data_path')
    def validate_remote_data_path(cls, v):  # noqa: N805
        if isinstance(v, bool) and v:
            raise ValueError()
        return v


class HardwareSettingsBpod(BunchModel):
    COM_BPOD: str | None
    BPOD_TTL_TEST_DATE: date | None = None
    BPOD_TTL_TEST_STATUS: str | None = None
    SOUND_BOARD_BPOD_PORT: Literal['Serial1', 'Serial2', 'Serial3', 'Serial4', 'Serial5', None] = None
    ROTARY_ENCODER_BPOD_PORT: Literal['Serial1', 'Serial2', 'Serial3', 'Serial4', 'Serial5', None] = None


class HardwareSettingsFrame2TTL(BunchModel):
    COM_F2TTL: str | None
    F2TTL_CALIBRATION_DATE: date | None
    F2TTL_DARK_THRESH: int
    F2TTL_LIGHT_THRESH: int


class HardwareSettingsRotaryEncoder(BunchModel):
    COM_ROTARY_ENCODER: str | None


class HardwareSettingsScreen(BunchModel):
    DISPLAY_IDX: Literal[0, 1]
    SCREEN_FREQ_TARGET: int = Field(gt=0)
    SCREEN_FREQ_TEST_DATE: date | None = None
    SCREEN_FREQ_TEST_STATUS: str | None = None
    SCREEN_LUX_DATE: date | None = None
    SCREEN_LUX_VALUE: float | None = None


class HardwareSettingsSound(BunchModel):
    OUTPUT: Literal['harp', 'xonar', 'hifi', 'sysdefault']
    COM_SOUND: str | None = None
    AMP_TYPE: Literal['harp', 'AMP2X15'] | None = None
    # ATTENUATION_DB: float = Field(default=0, le=0)


class HardwareSettingsValve(BunchModel):
    WATER_CALIBRATION_DATE: date
    WATER_CALIBRATION_RANGE: list[PositiveFloat] = Field(min_items=2, max_items=2)  # type: ignore
    WATER_CALIBRATION_OPEN_TIMES: list[PositiveFloat] = Field(min_items=2)  # type: ignore
    WATER_CALIBRATION_WEIGHT_PERDROP: list[float] = Field(PositiveFloat, min_items=2)  # type: ignore
    FREE_REWARD_VOLUME_UL: PositiveFloat = 1.5


class HardwareSettingsScale(BunchModel):
    COM_SCALE: str | None = None


class HardwareSettingsCamera(BunchModel):
    INDEX: int
    FPS: int | None = Field(
        title='Camera frame rate',
        omit_default=True,
        default=None,
        description='An optional frame rate (for camera QC only)',
        ge=0,
    )
    WIDTH: int | None = Field(
        title='Camera frame width',
        omit_default=True,
        default=None,
        description='An optional frame width (for camera QC only)',
        ge=0,
    )
    HEIGHT: int | None = Field(
        title='Camera frame height',
        omit_default=True,
        default=None,
        description='An optional frame hight (for camera QC only)',
        ge=0,
    )
    SYNC_LABEL: str | None = Field(
        title='Camera DAQ sync label',
        omit_default=True,
        default=None,
        description='The name of the DAQ channel wired to the camera GPIO',
    )


class HardwareSettingsCameraWorkflow(BunchModel):
    setup: FilePath | None = Field(
        title='Optional camera setup workflow',
        omit_default=True,
        default=None,
        description='An optional path to the camera setup Bonsai workflow.',
    )
    recording: FilePath = Field(
        title='Camera recording workflow', description='The path to the Bonsai workflow for camera recording.'
    )

    @field_validator('setup', 'recording', mode='before')
    def valid_path(cls, v):  # noqa: N805
        if not Path(v).is_absolute():  # assume relative to iblrig repo
            v = BASE_PATH.joinpath(v)
        return v


class HardwareSettingsMicrophone(BunchModel):
    BONSAI_WORKFLOW: Path

    @field_serializer('BONSAI_WORKFLOW')
    def serialize_path(self, bonsai_workflow: Path, _info):
        return str(bonsai_workflow)


class HardwareSettings(BunchModel):
    model_config = ConfigDict(title='hardware_settings.yaml')
    RIG_NAME: str
    MAIN_SYNC: bool
    device_bpod: HardwareSettingsBpod
    device_frame2ttl: HardwareSettingsFrame2TTL
    device_rotary_encoder: HardwareSettingsRotaryEncoder
    device_screen: HardwareSettingsScreen
    device_sound: HardwareSettingsSound
    device_valve: HardwareSettingsValve
<<<<<<< HEAD
    device_scale: HardwareSettingsScale = HardwareSettingsScale()
    device_cameras: HardwareSettingsCameras | None = None
=======
    device_cameras: dict[str, dict[str, HardwareSettingsCameraWorkflow | HardwareSettingsCamera]] | None
>>>>>>> c10654c5
    device_microphone: HardwareSettingsMicrophone | None = None
    VERSION: str<|MERGE_RESOLUTION|>--- conflicted
+++ resolved
@@ -199,11 +199,7 @@
     device_screen: HardwareSettingsScreen
     device_sound: HardwareSettingsSound
     device_valve: HardwareSettingsValve
-<<<<<<< HEAD
     device_scale: HardwareSettingsScale = HardwareSettingsScale()
-    device_cameras: HardwareSettingsCameras | None = None
-=======
     device_cameras: dict[str, dict[str, HardwareSettingsCameraWorkflow | HardwareSettingsCamera]] | None
->>>>>>> c10654c5
     device_microphone: HardwareSettingsMicrophone | None = None
     VERSION: str