--- conflicted
+++ resolved
@@ -30,10 +30,7 @@
     matching protocols in the form of a dictionary
     :param subject_name:
     :param task_name: name of the protocol to look for in experiment description : '_iblrig_tasks_trainingChoiceWorld'
-<<<<<<< HEAD
-=======
     :param n: number of maximum protocols to return
->>>>>>> b5b601da
     :param kwargs: optional arguments to be passed to iblrig.path_helper.get_local_and_remote_paths
     if not used, will use the arguments from iblrig/settings/iblrig_settings.yaml
     :return:
