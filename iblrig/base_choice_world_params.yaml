'AUTOMATIC_CALIBRATION': true
'ADAPTIVE_REWARD': false
'BONSAI_EDITOR': false
'CALIBRATION_VALUE': 0.067
'CONTRAST_SET': [1.0, 0.25, 0.125, 0.0625, 0.0]
'CONTRAST_SET_PROBABILITY_TYPE': uniform  # uniform or skew_zero: uniform makes the 0 contrast as likely as the others, while skew_zero makes it half as likely as other contrasts
'GO_TONE_AMPLITUDE': 0.0272
'GO_TONE_DURATION': 0.11
'GO_TONE_IDX': 2
'GO_TONE_FREQUENCY': 5000
'FEEDBACK_CORRECT_DELAY_SECS': 1
'FEEDBACK_ERROR_DELAY_SECS': 2
'FEEDBACK_NOGO_DELAY_SECS': 2
'INTERACTIVE_DELAY': 0.0
<<<<<<< HEAD
'ITI_DELAY_SECS': 1  # the length of end trial TTL. DEAD_TIME + ITI_DELAY_SECS = inter-trial interval
'DEAD_TIME': 0.5  # the length of time before entering the next trial. This plus ITI_DELAY_SECS define period of closed-loop grey screen
=======
'ITI_DELAY_SECS': 0.5  # this is the length of the ITI state at the end of the session. 0.5 seconds are added to it until the next trial start
>>>>>>> 5a85b573
'NTRIALS': 2000
'POOP_COUNT': true
'PROBABILITY_LEFT': 0.5
'QUIESCENCE_THRESHOLDS': [-2, 2]
'QUIESCENT_PERIOD': 0.2
'RECORD_AMBIENT_SENSOR_DATA': true
'RECORD_SOUND': true
'RESPONSE_WINDOW': 60
'REWARD_AMOUNT_UL': 1.5
'REWARD_TYPE': Water 10% Sucrose
'STIM_ANGLE': 0.0
'STIM_FREQ': 0.1
'STIM_GAIN': 4.0  # wheel to stimulus relationship (degrees visual angle per mm of wheel displacement)
'STIM_POSITIONS': [-35, 35]
'STIM_SIGMA': 7.0
'STIM_TRANSLATION_Z': 7  # 7 for ephys, 8 otherwise. -p:Stim.TranslationZ-{STIM_TRANSLATION_Z} bonsai parameter
'SYNC_SQUARE_X': 1.33
'SYNC_SQUARE_Y': -1.03
'USE_AUTOMATIC_STOPPING_CRITERIONS': true
'VISUAL_STIMULUS': GaborIBLTask/Gabor2D.bonsai  # null / passiveChoiceWorld_passive.bonsai
'WHITE_NOISE_AMPLITUDE': 0.05
'WHITE_NOISE_DURATION': 0.5
'WHITE_NOISE_IDX': 3<|MERGE_RESOLUTION|>--- conflicted
+++ resolved
@@ -12,12 +12,8 @@
 'FEEDBACK_ERROR_DELAY_SECS': 2
 'FEEDBACK_NOGO_DELAY_SECS': 2
 'INTERACTIVE_DELAY': 0.0
-<<<<<<< HEAD
-'ITI_DELAY_SECS': 1  # the length of end trial TTL. DEAD_TIME + ITI_DELAY_SECS = inter-trial interval
 'DEAD_TIME': 0.5  # the length of time before entering the next trial. This plus ITI_DELAY_SECS define period of closed-loop grey screen
-=======
 'ITI_DELAY_SECS': 0.5  # this is the length of the ITI state at the end of the session. 0.5 seconds are added to it until the next trial start
->>>>>>> 5a85b573
 'NTRIALS': 2000
 'POOP_COUNT': true
 'PROBABILITY_LEFT': 0.5
