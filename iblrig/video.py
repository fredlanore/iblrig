import argparse
import contextlib
import logging
import os
import subprocess
import sys
import zipfile
import asyncio
from pathlib import Path

import yaml

from ibllib.io.raw_data_loaders import load_embedded_frame_data
from ibllib.io.video import get_video_meta, label_from_path
from ibllib.pipes.misc import load_params_dict
from iblrig.base_tasks import EmptySession
from iblrig.constants import HARDWARE_SETTINGS_YAML, HAS_PYSPIN, HAS_SPINNAKER, RIG_SETTINGS_YAML
<<<<<<< HEAD
from iblrig.path_helper import patch_settings
from iblrig.tools import ask_user, call_bonsai, call_bonsai_async
=======
from iblrig.path_helper import load_pydantic_yaml, patch_settings
from iblrig.pydantic_definitions import HardwareSettings
from iblrig.tools import ask_user, call_bonsai
>>>>>>> 3ff03bf0
from iblrig.transfer_experiments import VideoCopier
from iblrig.net import get_server_communicator, update_alyx_token, read_stdin
from iblutil.io import (
    hashfile,  # type: ignore
    params,
    net
)
from iblutil.util import setup_logger
from one.converters import ConversionMixin
<<<<<<< HEAD
from one.api import OneAlyx
from one.webclient import AlyxClient, http_download_file  # type: ignore
=======
from one.remote import aws
from one.webclient import http_download_file  # type: ignore
>>>>>>> 3ff03bf0

with contextlib.suppress(ImportError):
    from iblrig import video_pyspin

SPINNAKER_ASSET = 59586
SPINNAKER_FILENAME = 'SpinnakerSDK_FULL_3.2.0.57_x64.exe'
SPINNAKER_MD5 = 'aafc07c858dc2ab2e2a7d6ef900ca9a7'

PYSPIN_ASSET = 59584
PYSPIN_FILENAME = 'spinnaker_python-3.2.0.57-cp310-cp310-win_amd64.zip'
PYSPIN_MD5 = 'f93294208e0ecec042adb2f75cb72609'

log = logging.getLogger(__name__)


def _download_from_alyx_or_flir(asset: int, filename: str, target_md5: str) -> Path:
    """
    Download a file from Alyx or FLIR server and verify its integrity using MD5 checksum.

    Parameters
    ----------
    asset : int
        The asset identifier for the file on FLIR server.
    filename : str
        The name of the file to be downloaded.
    target_md5 : str
        The expected MD5 checksum value for the downloaded file.

    Returns
    -------
    Path
        The path to the downloaded file.

    Raises
    ------
    Exception
        If the downloaded file's MD5 checksum does not match the expected value.
    """
    print(f'Downloading {filename} ...')
    out_dir = Path.home().joinpath('Downloads')
    out_file = out_dir.joinpath(filename)
    options = {'target_dir': out_dir, 'clobber': True, 'return_md5': True}

    # if the file already exists skip all downloads
    if out_file.exists() and hashfile.md5(out_file) == target_md5:
        return out_file

    # first try to download from public s3 bucket
    tmp_file = aws.s3_download_file(source=f'resources/{filename}', destination=out_file)
    if tmp_file is not None:
        md5_sum = hashfile.md5(tmp_file)

    # if that fails try to download from flir server
    else:
        try:
            url = f'https://flir.netx.net/file/asset/{asset}/original/attachment'
            tmp_file, md5_sum = http_download_file(url, **options)
        except OSError as e:
            raise Exception(f'`{filename}` could not be downloaded - manual intervention is necessary') from e

    # finally
    os.rename(tmp_file, out_file)
    if md5_sum != target_md5:
        raise Exception(f'`{filename}` does not match the expected MD5 - manual intervention is necessary')
    return out_file


def install_spinnaker():
    """
    Install the Spinnaker SDK for Windows.

    Raises
    ------
    Exception
        If the function is not run on Windows.
    """

    # Check prerequisites
    if os.name != 'nt':
        raise Exception('install_spinnaker can only be run on Windows.')

    # Display some information
    print('This script will try to automatically download & install Spinnaker SDK for Windows')
    input('Press [ENTER] to continue.\n')

    # Check for existing installation
    if HAS_SPINNAKER and not ask_user('Spinnaker SDK for Windows is already installed. Do you want to continue anyways?'):
        return

    # Download & install Spinnaker SDK
    file_winsdk = _download_from_alyx_or_flir(SPINNAKER_ASSET, SPINNAKER_FILENAME, SPINNAKER_MD5)
    print('Installing Spinnaker SDK for Windows ...')
    input(
        'Please select the "Application Development" Installation Profile. Everything else can be left at '
        'default values. Press [ENTER] to continue.'
    )
    return_code = subprocess.check_call(file_winsdk)
    if return_code == 0:
        print('Installation of Spinnaker SDK was successful.')
    os.unlink(file_winsdk)


def install_pyspin():
    """
    Install PySpin to the IBLRIG Python environment.

    Raises
    ------
    Exception
        If the function is not run on Windows.
        If the function is not started in the IBLRIG virtual environment.
    """

    # Check prerequisites
    if os.name != 'nt':
        raise Exception('install_pyspin can only be run on Windows.')
    if sys.base_prefix == sys.prefix:
        raise Exception('install_pyspin needs to be started in the IBLRIG venv.')

    # Display some information
    print('This script will try to automatically download & install PySpin to the IBLRIG Python environment')
    input('Press [ENTER] to continue.\n')

    # Download & install PySpin
    if HAS_PYSPIN:
        print('PySpin is already installed.')
    else:
        file_zip = _download_from_alyx_or_flir(PYSPIN_ASSET, PYSPIN_FILENAME, PYSPIN_MD5)
        print('Installing PySpin ...')
        with zipfile.ZipFile(file_zip, 'r') as f:
            file_whl = f.extract(file_zip.stem + '.whl', file_zip.parent)
        return_code = subprocess.check_call([sys.executable, '-m', 'pip', 'install', file_whl])
        if return_code == 0:
            print('Installation of PySpin was successful.')
        os.unlink(file_whl)
        file_zip.unlink()


def patch_old_params(remove_old=False, update_paths=True):
    """
    Update old video parameters.

    Parameters
    ----------
    remove_old : bool
        If true, removes the old video pc settings file.
    update_paths : bool
        If true, replace data paths in iblrig settings with those in old video pc settings file.

    """
    if not (old_file := Path(params.getfile('videopc_params'))).exists():
        return
    old_settings = load_params_dict('videopc_params')

    # Update hardware settings
    if HARDWARE_SETTINGS_YAML.exists():
        with open(HARDWARE_SETTINGS_YAML) as fp:
            hardware_settings = patch_settings(yaml.safe_load(fp), HARDWARE_SETTINGS_YAML)
    else:
        hardware_settings = {}
    cams = hardware_settings.get('device_cameras', {})
    for v in cams.values():
        for cam in filter(lambda k: k in v, ('left', 'right', 'body')):
            v[cam]['INDEX'] = old_settings.get(cam.upper() + '_CAM_IDX')

    # Save hardware settings
    hardware_settings['device_cameras'] = cams
    log.debug('Saving %s', HARDWARE_SETTINGS_YAML)
    with open(HARDWARE_SETTINGS_YAML, 'w') as fp:
        yaml.safe_dump(hardware_settings, fp)

    # Update other settings
    if update_paths:
        if RIG_SETTINGS_YAML.exists():
            with open(RIG_SETTINGS_YAML) as fp:
                rig_settings = yaml.safe_load(fp)
        else:
            rig_settings = {}
        path_map = {'iblrig_local_data_path': 'DATA_FOLDER_PATH', 'iblrig_remote_data_path': 'REMOTE_DATA_FOLDER_PATH'}
        for new_key, old_key in path_map.items():
            rig_settings[new_key] = old_settings[old_key].rstrip('\\')
            if rig_settings[new_key].endswith(r'\Subjects'):
                rig_settings[new_key] = rig_settings[new_key][: -len(r'\Subjects')]
            else:  # Add a 'subjects' key so that '\Subjects' is not incorrectly appended
                rig_settings[new_key.replace('data', 'subjects')] = rig_settings[new_key]
        log.debug('Saving %s', RIG_SETTINGS_YAML)
        with open(RIG_SETTINGS_YAML, 'w') as fp:
            yaml.safe_dump(rig_settings, fp)

    if remove_old:
        # Deleting old file
        log.info('Removing %s', old_file)
        old_file.unlink()


def prepare_video_session_cmd():
    if not HAS_SPINNAKER:
        if ask_user("Spinnaker SDK doesn't seem to be installed. Do you want to install it now?"):
            install_spinnaker()
        return
    if not HAS_PYSPIN:
        if ask_user("PySpin doesn't seem to be installed. Do you want to install it now?"):
            install_pyspin()
        return

    parser = argparse.ArgumentParser(prog='start_video_session', description='Prepare video PC for video recording session.')
    parser.add_argument('--subject_name', help='name of subject (optional if service_uri provided)', type=str)
    parser.add_argument('--profile', default='default',
                        help='camera configuration name, found in "device_cameras" map of hardware_settings.yaml')
    parser.add_argument('--service_uri', required=False, nargs='?', default=None,
                        help='the service URI to listen to messages on. pass ":<port>" to specify port only.')
    parser.add_argument('--debug', action='store_true', help='enable debugging mode')
    args = parser.parse_args()
    setup_logger(name='iblrig', level='DEBUG' if args.debug else 'INFO')
    service_uri = getattr(args, 'service_uri', 'service_uri' in args)
    # Technically `prepare_video_service` should behave the same as `prepare_video_session` if the service_uri arg is
    # False but until fully tested, let's call the old function
    if service_uri is False:
        prepare_video_session(args.subject_name, args.profile, debug=args.debug)
    else:
        # asyncio.run(prepare_video_service(args.profile, debug=args.debug, service_uri=service_uri, subject_name=args.subject_name))
        log_level = 'DEBUG' if args.debug else 'INFO'
        session = CameraSessionNetworked(subject=args.subject_name, config_name=args.profile, log_level=log_level)
        asyncio.run(session.run(service_uri))


def validate_video_cmd():
    parser = argparse.ArgumentParser(prog='validate_video', description='Validate video session.')
    parser.add_argument('video_path', help='Path to the video file', type=str)
    parser.add_argument(
        'configuration', help='name of the configuration (default: default)', nargs='?', default='default', type=str
    )
    parser.add_argument('camera_name', help='name of the camera (default: left)', nargs='?', default='left', type=str)
    args = parser.parse_args()

    hwsettings: HardwareSettings = load_pydantic_yaml(HardwareSettings)
    file_path = Path(args.video_path)
    configuration = hwsettings.device_cameras.get(args.configuration, None)
    camera = configuration.get(args.camera_name, None) if configuration is not None else None

    if not file_path.exists():
        print(f'File not found: {file_path}')
    elif not file_path.is_file() or file_path.suffix != '.avi':
        print(f'Not a video file: {file_path}')
    elif configuration is None:
        print(f'No such configuration: {configuration}')
    elif configuration is None:
        print(f'No such camera: {camera}')
    else:
        validate_video(video_path=file_path, config=camera)


def validate_video(video_path, config):
    """
    Check raw video file saved as expected.

    Parameters
    ----------
    video_path : pathlib.Path
        Path to the video file.
    config : iblrig.pydantic_definitions.HardwareSettingsCamera
        The expected video configuration.

    Returns
    -------
    bool
        True if all checks pass.
    """
    ref = ConversionMixin.path2ref(video_path, as_dict=False)
    log.info('Checking %s camera for session %s', label_from_path(video_path), ref)
    if not video_path.exists():
        log.critical('Raw video file does not exist: %s', video_path)
        return False
    elif video_path.stat().st_size == 0:
        log.critical('Raw video file empty: %s', video_path)
        return False
    try:
        meta = get_video_meta(video_path)
        duration = meta.duration.total_seconds()
        ok = meta.length > 0 and duration > 0.0
        log.log(20 if meta.length > 0 else 40, 'N frames = %i', meta.length)
        log.log(20 if duration > 0 else 40, 'Duration = %.2f', duration)
        if config.HEIGHT and meta.height != config.HEIGHT:
            ok = False
            log.warning('Frame height = %i; expected %i', config.HEIGHT, meta.height)
        if config.WIDTH and meta.width != config.WIDTH:
            log.warning('Frame width = %i; expected %i', config.WIDTH, meta.width)
            ok = False
        if config.FPS and meta.fps != config.FPS:
            log.warning('Frame rate = %i; expected %i', config.FPS, meta.fps)
            ok = False
    except AssertionError:
        log.critical('Failed to open video file: %s', video_path)
        return False

    # Check frame data
    count, gpio = load_embedded_frame_data(video_path.parents[1], label_from_path(video_path))
    dropped = count[-1] - (meta.length - 1)
    if dropped != 0:  # Log ERROR if > .1% frames dropped, otherwise log WARN
        pct_dropped = dropped / (count[-1] + 1) * 100
        level = 30 if pct_dropped < 0.1 else 40
        log.log(level, 'Missed frames (%.2f%%) - frame data N = %i; video file N = %i', pct_dropped, count[-1] + 1, meta.length)
        ok = False
    if len(count) != meta.length:
        log.critical('Frame count / video frame mismatch - frame counts = %i; video frames = %i', len(count), meta.length)
        ok = False
    if config.SYNC_LABEL:
        min_events = 10  # The minimum expected number of GPIO events
        if all(ch is None for ch in gpio):
            log.error('No GPIO events detected.')
            ok = False
        else:
            for i, ch in enumerate(gpio):
                if ch:
                    log.log(30 if len(ch['indices']) < min_events else 20, '%i event(s) on GPIO #%i', len(ch['indices']), i + 1)
    return ok


def prepare_video_session(subject_name: str, config_name: str, debug: bool = False):
    """
    Setup and record video.

    Parameters
    ----------
    subject_name : str
        A subject name.
    config_name : str
        Camera configuration name, found in "device_cameras" map of hardware_settings.yaml.
    debug : bool
        Bonsai debug mode and verbose logging.
    """
    assert HAS_SPINNAKER
    assert HAS_PYSPIN

    # Initialize a session for paths and settings
    session = EmptySession(subject=subject_name, interactive=False)
    session_path = session.paths.SESSION_FOLDER
    raw_data_folder = session_path.joinpath('raw_video_data')

    # Fetch camera configuration from hardware settings file
    try:
        config = session.hardware_settings.device_cameras[config_name]
    except AttributeError as ex:
        if hasattr(value_error := ValueError('"No camera config in hardware_settings.yaml file."'), 'add_note'):
            value_error.add_note(str(HARDWARE_SETTINGS_YAML))  # py 3.11
        raise value_error from ex
    except KeyError as ex:
        raise ValueError(f'Config "{config_name}" not in "device_cameras" hardware settings.') from ex
    workflows = config.pop('BONSAI_WORKFLOW')
    cameras = [k for k in config if k != 'BONSAI_WORKFLOW']
    params = {f'{k.capitalize()}CameraIndex': config[k].INDEX for k in cameras}
    raw_data_folder.mkdir(parents=True, exist_ok=True)

    # align cameras
    if workflows.setup:
        video_pyspin.enable_camera_trigger(enable=False)
        call_bonsai(workflows.setup, params, debug=debug)

    # record video
    filenamevideo = '_iblrig_{}Camera.raw.avi'
    filenameframedata = '_iblrig_{}Camera.frameData.bin'
    for k in map(str.capitalize, cameras):
        params[f'FileName{k}'] = str(raw_data_folder / filenamevideo.format(k.lower()))
        params[f'FileName{k}Data'] = str(raw_data_folder / filenameframedata.format(k.lower()))
    video_pyspin.enable_camera_trigger(enable=True)
    bonsai_process = call_bonsai(workflows.recording, params, wait=False, debug=debug)
    input('PRESS ENTER TO START CAMERAS')
    # Save the stub files locally and in the remote repo for future copy script to use
    copier = VideoCopier(session_path=session_path, remote_subjects_folder=session.paths.REMOTE_SUBJECT_FOLDER)
    copier.initialize_experiment(acquisition_description=copier.config2stub(config, raw_data_folder.name))

    video_pyspin.enable_camera_trigger(enable=False)
    log.info('To terminate video acquisition, please stop and close Bonsai workflow.')
    bonsai_process.wait()
    log.info('Video acquisition session finished.')

    # Check video files were saved and configured correctly
    for video_file in (Path(v) for v in params.values() if isinstance(v, str) and v.endswith('.avi')):
        validate_video(video_file, config[label_from_path(video_file)])

    session_path.joinpath('transfer_me.flag').touch()
    # remove empty-folders and parent-folders
    if not any(raw_data_folder.iterdir()):
        os.removedirs(raw_data_folder)


async def prepare_video_service(config_name: str, debug: bool = False, service_uri=None, subject_name=None):
    """
    Setup and record video.

    Parameters
    ----------
    config_name : str
        Camera configuration name, found in "device_cameras" map of hardware_settings.yaml.
    debug : bool
        Bonsai debug mode and verbose logging.
    service_uri : str
        The service URI.
    """
    assert HAS_SPINNAKER
    assert HAS_PYSPIN

    com, _ = await get_server_communicator(service_uri, 'cameras')

    if not (com or subject_name):
        raise ValueError('Please provide a subject name or service_uri.')

    # Initialize a session for paths and settings
    session = EmptySession(subject=subject_name or '', interactive=False)

    # Fetch camera configuration from hardware settings file
    try:
        config = session.hardware_settings.device_cameras[config_name]
    except AttributeError as ex:
        if hasattr(value_error := ValueError('"No camera config in hardware_settings.yaml file."'), 'add_note'):
            value_error.add_note(HARDWARE_SETTINGS_YAML)  # py 3.11
        raise value_error from ex
    except KeyError as ex:
        raise ValueError(f'Config "{config_name}" not in "device_cameras" hardware settings.') from ex
    workflows = config.pop('BONSAI_WORKFLOW')
    cameras = [k for k in config if k != 'BONSAI_WORKFLOW']
    params = {f'{k.capitalize()}CameraIndex': config[k].INDEX for k in cameras}

    # align cameras
    if workflows.setup:
        video_pyspin.enable_camera_trigger(enable=False)
        call_bonsai(workflows.setup, params, debug=debug)

    # Wait for initialization
    if com:
        # TODO Add exp info callback for main sync determination
        data, addr = await com.on_event(net.base.ExpMessage.EXPINIT)
        exp_ref = (data or {}).get('exp_ref')
        assert exp_ref, 'No experiment reference found'
        if isinstance(exp_ref, str):
            exp_ref = ConversionMixin.ref2dict(exp_ref)
        assert not subject_name or (subject_name == exp_ref['subject'])
        session_path = session.paths.LOCAL_SUBJECT_FOLDER.joinpath(
            exp_ref['subject'], str(exp_ref['date']), f'{exp_ref["sequence"]:03}')
    else:
        session_path = session.paths.SESSION_FOLDER

    raw_data_folder = session_path.joinpath('raw_video_data')
    raw_data_folder.mkdir(parents=True, exist_ok=True)

    # initialize video
    filenamevideo = '_iblrig_{}Camera.raw.avi'
    filenameframedata = '_iblrig_{}Camera.frameData.bin'
    for k in map(str.capitalize, cameras):
        params[f'FileName{k}'] = str(raw_data_folder / filenamevideo.format(k.lower()))
        params[f'FileName{k}Data'] = str(raw_data_folder / filenameframedata.format(k.lower()))
    video_pyspin.enable_camera_trigger(enable=True)
    bonsai_process = call_bonsai(workflows.recording, params, wait=False, debug=debug)

    copier = VideoCopier(session_path=session_path, remote_subjects_folder=session.paths.REMOTE_SUBJECT_FOLDER)
    description = copier.config2stub(config, raw_data_folder.name)
    if com:
        await com.init({'acquisition_description': description}, addr=addr)
        log.info('initialized.')
        # Wait for task to begin
        data, addr = await com.on_event(net.base.ExpMessage.EXPSTART)
    else:
        input('PRESS ENTER TO START CAMERAS')

    # Save the stub files locally and in the remote repo for future copy script to use
    copier.initialize_experiment(acquisition_description=copier.config2stub(config, raw_data_folder.name))

    video_pyspin.enable_camera_trigger(enable=False)
    if com:
        await com.start(ConversionMixin.dict2ref(exp_ref), addr=addr)  # Let behaviour PC know acquisition has started
    log.info('To terminate video acquisition, please stop and close Bonsai workflow.')
    bonsai_process.wait()
    log.info('Video acquisition session finished.')

    # Check video files were saved and configured correctly
    for video_file in (Path(v) for v in params.values() if isinstance(v, str) and v.endswith('.avi')):
        validate_video(video_file, config[label_from_path(video_file)])

    session_path.joinpath('transfer_me.flag').touch()
    # remove empty-folders and parent-folders
    if not any(raw_data_folder.iterdir()):
        os.removedirs(raw_data_folder)
    com.close()


class CameraSession(EmptySession):

    def __init__(self, subject=None, config_name='default', **kwargs):
        """

        Parameters
        ----------
        subject : str, optional
            The subject name.
        config_name : str='default'
            The name of the camera configuration key in the hardware settings to use.

        Attributes
        ----------
        status : str
            This status will be returned when messages received during the main loop and determines response to
            remote events.
        communicator : iblutil.io.net.app.EchoProtocol
            A Communicator object that can be used to communicate with the behaviour rig.
        """
        self._status = None
        self.copier = None  # The VideoSession copier; created by _init_paths
        if kwargs.get('append'):
            raise NotImplementedError
        super().__init__(subject=subject or '', **kwargs)
        self.experiment_description = None
        self.bonsai_process = None
        try:
            self.config = self.hardware_settings.device_cameras[config_name]
        except AttributeError as ex:
            if hasattr(value_error := ValueError('"No camera config in hardware_settings.yaml file."'), 'add_note'):
                value_error.add_note(str(HARDWARE_SETTINGS_YAML))  # py 3.11
            raise value_error from ex
        except KeyError as ex:
            raise ValueError(f'Config "{config_name}" not in "device_cameras" hardware settings.') from ex

    def _init_paths(self, exp_ref: dict = None, **_):
        if not exp_ref:
            self.paths = super()._init_paths(False)  # not sure why super class doesn't do the assignment...
            for key in ('VISUAL_STIM_FOLDER', 'TASK_COLLECTION', 'DATA_FILE_PATH'):
                del self.paths[key]
        else:
            self.paths['SESSION_FOLDER'] = self.paths['LOCAL_SUBJECT_FOLDER'].joinpath(
                exp_ref['subject'], str(exp_ref['date']), f'{exp_ref["sequence"]:03}')
            # Update session info
            self.session_info['SESSION_NUMBER'] = int(exp_ref['sequence'])
            self.session_info['SUBJECT_NAME'] = exp_ref['subject']
        self.paths['SESSION_RAW_DATA_FOLDER'] = self.paths['SESSION_FOLDER'].joinpath('raw_video_data')
        self.copier = VideoCopier(session_path=self.paths['SESSION_FOLDER'],
                                  remote_subjects_folder=self.paths['REMOTE_SUBJECT_FOLDER'])
        return self.paths

    @property
    def status(self):
        return self._status

    @property
    def one(self):
        """Return ONE instance

        Unlike super class getter, this method will always instantiate ONE, allowing subclasses to update with an Alyx
        token from a remotely connected rig.  This instance is used for formatting the experiment reference string.

        Returns
        -------
        one.api.One
            An instance of ONE.
        """
        if super().one is None:
            self._one = OneAlyx(silent=True, mode='local')
        return self._one

    @property
    def exp_ref(self):
        """Construct an experiment reference string from the session info attribute."""
        subject, date, number = [self.session_info[k] for k in ('SUBJECT_NAME', 'SESSION_START_TIME', 'SESSION_NUMBER')]
        if not all([subject, date, number]):
            return None
        return self.one.dict2ref(dict(subject=subject, date=date[:10], sequence=str(number)))

    def _setup_loggers(self, level='INFO', **_):
        self.logger = setup_logger(name='iblrig', level=level)

    @property
    def cameras(self):
        return [k for k in self.config or [] if k != 'BONSAI_WORKFLOW']

    def _get_bonsai_params(self):
        raw_data_folder = self.paths['SESSION_RAW_DATA_FOLDER']
        filenamevideo = '_iblrig_{}Camera.raw.avi'
        filenameframedata = '_iblrig_{}Camera.frameData.bin'
        cameras = self.cameras
        params = {f'{k.capitalize()}CameraIndex': self.config[k].INDEX for k in cameras}
        for k in map(str.capitalize, self.cameras):
            params[f'FileName{k}'] = str(raw_data_folder / filenamevideo.format(k.lower()))
            params[f'FileName{k}Data'] = str(raw_data_folder / filenameframedata.format(k.lower()))
        return params

    def run_setup_workflow(self):
        workflows = self.config.get('BONSAI_WORKFLOW')
        # align cameras
        if workflows.setup:
            video_pyspin.enable_camera_trigger(enable=False)
            params = {k: v for k, v in self._get_bonsai_params().items() if k.endswith('CameraIndex')}
            call_bonsai(workflows.setup, params, debug=self.logger.level == 10, wait=True)

    def initialize_recording(self):
        workflows = self.config.get('BONSAI_WORKFLOW')
        video_pyspin.enable_camera_trigger(enable=True)
        params = self._get_bonsai_params()
        self.bonsai_process = call_bonsai(workflows.recording, params, wait=False, debug=self.logger.level == 10)
        self.experiment_description = self.copier.config2stub(self.config, self.paths['SESSION_RAW_DATA_FOLDER'].name)
        self._status = net.base.ExpStatus.INITIALIZED

    def start_recording(self):
        # Save the stub files locally and in the remote repo for future copy script to use
        assert self.status is net.base.ExpStatus.INITIALIZED
        self.paths['SESSION_RAW_DATA_FOLDER'].mkdir(parents=True, exist_ok=True)
        self.copier.initialize_experiment(acquisition_description=self.experiment_description)
        video_pyspin.enable_camera_trigger(enable=False)
        self._status = net.base.ExpStatus.RUNNING
        self.logger.info('To terminate video acquisition, please stop and close Bonsai workflow.')

    def finalize_recording(self):
        process_finished = self.bonsai_process and self.bonsai_process.returncode is not None
        assert self.status is net.base.ExpStatus.STOPPED and process_finished
        # Check video files were saved and configured correctly
        video_files = (Path(v) for v in self._get_bonsai_params().values() if isinstance(v, str) and v.endswith('.avi'))
        for video_file in video_files:
            validate_video(video_file, self.config[label_from_path(video_file)])

        self.paths['SESSION_FOLDER'].joinpath('transfer_me.flag').touch()
        # remove empty-folders and parent-folders
        if not any(self.paths['SESSION_RAW_DATA_FOLDER'].iterdir()):
            os.removedirs(self.paths['SESSION_RAW_DATA_FOLDER'])

    def stop_recording(self):
        if self.bonsai_process and self.bonsai_process.poll() is None:
            self.bonsai_process.terminate()
            self._status = net.base.ExpStatus.STOPPED
        self.logger.info('Video acquisition session finished.')
        self.finalize_recording()

    def run(self):
        assert self.session_info['SUBJECT_NAME']
        self.run_setup_workflow()
        self._status = net.base.ExpStatus.CONNECTED
        self.initialize_recording()
        input('PRESS ENTER TO START CAMERAS')
        self.start_recording()
        self._status = net.base.ExpStatus.RUNNING
        self.bonsai_process.wait()
        self._status = net.base.ExpStatus.STOPPED
        self.stop_recording()


class CameraSessionNetworked(CameraSession):

    def __init__(self, subject=None, config_name='default', **kwargs):
        """

        Parameters
        ----------
        subject : str, optional
            The subject name.
        config_name : str='default'
            The name of the camera configuration key in the hardware settings to use.

        Attributes
        ----------
        status : str
            This status will be returned when messages received during the main loop and determines response to
            remote events.
        communicator : iblutil.io.net.app.EchoProtocol
            A Communicator object that can be used to communicate with the behaviour rig.
        """
        self.communicator = None
        self._async_tasks = set()  # set of async tasks to await, namely the Bonsai process and remote com
        super().__init__(subject=subject, config_name=config_name, **kwargs)

    async def listen(self, service_uri=None):
        """
        Listen for remote rig.

        Parameters
        ----------
        service_uri : str
            The service URI.
        """
        if self.communicator and self.communicator.is_connected:
            self.logger.warning('Already listening on %s. Please call `close` method first.', self.communicator.service_uri)
            return
        self.communicator, _ = await get_server_communicator(service_uri, 'cameras')
        self._status = net.base.ExpStatus.CONNECTED

    async def initialize_recording(self):
        workflows = self.config.get('BONSAI_WORKFLOW')
        video_pyspin.enable_camera_trigger(enable=True)
        debug = self.logger.level == 10
        self.bonsai_process = await call_bonsai_async(workflows.recording, self._get_bonsai_params(), debug=debug)
        self._async_tasks.add(asyncio.create_task(self.bonsai_process.wait(), name='bonsai'))
        self.experiment_description = self.copier.config2stub(self.config, self.paths['SESSION_RAW_DATA_FOLDER'].name)
        self._status = net.base.ExpStatus.INITIALIZED

    def start_recording(self):
        task = next((t for t in self._async_tasks if t.get_name() == 'bonsai'), None)
        assert task and not task.done(), 'No Bonsai process found!'
        return super().start_recording()

    async def run(self, service_uri=None):
        """Main loop networked with behaviour rig."""
        if not (self.communicator and self.communicator.is_connected):
            # raise RuntimeError('Not connected. Please run `listen` first.')
            await self.listen(service_uri)
        self.run_setup_workflow()
        while self.communicator and self.communicator.is_connected:
            # FIXME Run this as worker for asynchronicity
            # Ensure we are awaiting a message from the remote rig.
            # This task must be re-added each time a message is received.
            if not any(t.get_name() == 'remote' for t in self._async_tasks):
                task = asyncio.create_task(self.communicator.on_event(net.base.ExpMessage.any()), name='remote')
                self._async_tasks.add(task)
            if not any(t.get_name() == 'keyboard' for t in self._async_tasks):
                self._async_tasks.add(asyncio.create_task(anext(read_stdin()), name='keyboard'))
            # Await the next task outcome
            done, _ = await asyncio.wait(self._async_tasks, timeout=None, return_when=asyncio.FIRST_COMPLETED)
            for task in done:
                match task.get_name():
                    case 'keyboard':
                        if net.base.is_success(task):
                            await self._process_keyboard_input(task.result())
                    case 'remote':
                        if task.cancelled():
                            self.logger.debug('Remote com await cancelled')
                            self.logger.error('Remote communicator closed')
                            break  # TODO cleanup and interact with com closed callbacks
                        else:
                            await self._process_message(*task.result())
                    case 'bonsai':
                        # Bonsai process was ended, most likely it was closed
                        status = task.result()
                        if status != 0:  # TODO This can be added as done callback instead
                            self.logger.error('Bonsai error: %s', await self.bonsai_process.stderr.readline())
                        else:
                            self.logger.info('Bonsai camera acquisition stopped')
                        self._status = net.base.ExpStatus.STOPPED
                        # TODO We could send a message to remote here
                    case _:
                        raise NotImplementedError(f'Unexpected task "{task.get_name()}"')
                self._async_tasks.remove(task)

        if self.communicator:
            self.communicator.close()  # Ensure closed and callbacks cancelled

    def close(self):
        """End experiment and cleanup object.

        This should be called before destroying the session object.
        """
        for task in self._async_tasks:
            task.cancel()
        self._async_tasks.clear()
        self.communicator.close()
        self._status = None

    def reset(self):
        """Reset object for next session."""
        self.close()
        assert self.communicator
        if not self.communicator.is_connected:
            self.listen(service_uri=self.communicator.service_uri)
        self.session_info['SESSION_NUMBER'] = 0  # Ensure previous exp ref invalid
        assert self.exp_ref is None
        if self.bonsai_process and self.bonsai_process.returncode is None:
            self.bonsai_process.terminate()
        self.bonsai_process = None

    async def _process_message(self, data, addr, event):
        """Callback for all messages received during the main loop."""
        name = event.name.lower()
        if name.startswith('exp'):
            name = name[3:]
        fcn = getattr(self, 'on_' + name, None)
        assert callable(fcn)
        await fcn(data, addr)

    async def _process_keyboard_input(self, line):
        """Process user input from stdin."""
        if not (line := (line or '').strip().upper()):
            return
        self.logger.info('Received keyboard event: %s', line)
        match line:
            case 'QUIT':
                self.communicator.close()
            case line if line.startswith('QUIT!'):
                self.close()
            case 'START':
                if not self.exp_ref:
                    self.logger.error(
                        'No subject name provided. Please re-instantiate with subject param or await INIT message from remote rig.')
                    return
                else:
                    await self.on_start([self.exp_ref, {}], None)
            case _:
                self.logger.error('Command "%s" not recognized. Options: "START", "QUIT" or "QUIT!"', line)

    async def on_init(self, data, addr):
        """Process init command from remote rig."""
        self.logger.info('INIT message received')
        if data:
            data = data[0]
        assert (exp_ref := (data or {}).get('exp_ref')), 'No experiment reference found'
        if isinstance(exp_ref, str):
            exp_ref = self.one.ref2dict(exp_ref)
        # NB: Only the first match case for which predicate is true will be run so we can update the status dynamically
        match self.status:
            case net.base.ExpStatus.CONNECTED:
                subject_name = self.session_info['SUBJECT_NAME']
                assert not subject_name or (subject_name == exp_ref['subject'])
                self._init_paths(exp_ref)
                await self.initialize_recording()
                assert self.session_info['SUBJECT_NAME'] == exp_ref['subject']
                self.logger.info('initialized.')
            case net.base.ExpStatus.RUNNING:
                # Already running - this is fine so long as the exp refs match
                assert self.exp_ref == self.one.dict2ref(exp_ref)
                self.logger.warning('received init message while already running.')
            case net.base.ExpStatus.INITIALIZED:
                # Already initialized - this is fine so long as the exp refs match
                assert self.exp_ref == self.one.dict2ref(exp_ref)
                self.logger.warning('received init message while already initialized.')
            case net.base.ExpStatus.STOPPED:
                """
                Currently experiments aren't stopped remotely; therefore the user should
                use a new instantiation per experiment.

                If we implement a way to end all on the behaviour rig, this could simply
                re-initialize with the new exp ref.
                """
                self.logger.error('received init message after experiment ended. Please restart.')
            case _:
                raise NotImplementedError(f'Unexpected status "{self.status}"')
        data = {'status': self.status, 'exp_ref': self.exp_ref, 'acquisition_description': self.experiment_description}
        await self.communicator.init(data, addr=addr)

    async def on_start(self, data, addr):
        """Process init command from remote rig."""
        exp_ref, data = data
        S = net.base.ExpStatus  # shorten for readability in match-case
        if isinstance(exp_ref, str):
            exp_ref = self.one.ref2dict(exp_ref)
        match self.status:
            case S.CONNECTED:
                self.logger.error('Received EXPSTART before EXPINIT')
                subject_name = self.session_info['SUBJECT_NAME']
                assert not subject_name or (subject_name == exp_ref['subject'])
                self._init_paths(exp_ref)
                await self.initialize_recording()
                assert self.session_info['SUBJECT_NAME'] == exp_ref['subject']
                self.start_recording()
            case S.INITIALIZED:
                self.logger.info('START message received')
                self.start_recording()
            case S.RUNNING:
                remote_ref = self.one.dict2ref(exp_ref)
                if self.exp_ref == remote_ref:
                    self.logger.info('START message received; already running')
                else:
                    self.logger.error('START message for %s received; already running %s', remote_ref, self.exp_ref)
            case S.STOPPED:
                self.logger.error('received start message after experiment ended. Please restart.')
            case _:
                raise NotImplementedError
        data = {'status': self.status, 'exp_ref': self.exp_ref, 'acquisition_description': self.experiment_description}
        if addr:
            await self.communicator.start(self.exp_ref, data, addr=addr)  # Let behaviour PC know acquisition has started

    async def on_end(self, data, addr):
        self.logger.info('STOP message received')
        data = {'status': self.status, 'exp_ref': self.exp_ref, 'acquisition_description': self.experiment_description}
        await self.communicator.stop(data, addr=addr, immediately=False)

    async def on_interrupt(self, data, addr):
        self.logger.info('STOP message received')
        data = {'status': self.status, 'exp_ref': self.exp_ref, 'acquisition_description': self.experiment_description}
        await self.communicator.stop(data, addr=addr, immediately=True)

    async def on_cleanup(self, data, addr):
        self.logger.info('CLEANUP message received')
        data = {'status': self.status, 'exp_ref': self.exp_ref, 'acquisition_description': self.experiment_description}
        await self.communicator.stop(data, addr=addr, immediately=True)

    async def on_status(self, _, addr):
        self.logger.info('STATUS message received')
        await self.communicator.status(self.status, addr=addr)

    async def on_info(self, _, addr):
        self.logger.info('INFO message received')
        data = {'status': self.status, 'exp_ref': self.exp_ref, 'main_sync': False,
                'acquisition_description': self.experiment_description}
        await self.communicator.info(self.status, data, addr=addr)

    async def on_alyx(self, data, addr):
        base_url, token = data
        if token:
            self.logger.info('ALYX token received')
            update_alyx_token((base_url, token), addr, one=self.one)
        elif not self.one.offline and self.one.alyx.is_logged_in and self.one.alyx.base_url == base_url:
            # Send our token
            await self.communicator.alyx(self.one.alyx, addr=addr)
            self.logger.info('ALYX token sent')


if __name__ == '__main__':
    prepare_video_session_cmd()<|MERGE_RESOLUTION|>--- conflicted
+++ resolved
@@ -15,14 +15,9 @@
 from ibllib.pipes.misc import load_params_dict
 from iblrig.base_tasks import EmptySession
 from iblrig.constants import HARDWARE_SETTINGS_YAML, HAS_PYSPIN, HAS_SPINNAKER, RIG_SETTINGS_YAML
-<<<<<<< HEAD
-from iblrig.path_helper import patch_settings
 from iblrig.tools import ask_user, call_bonsai, call_bonsai_async
-=======
 from iblrig.path_helper import load_pydantic_yaml, patch_settings
 from iblrig.pydantic_definitions import HardwareSettings
-from iblrig.tools import ask_user, call_bonsai
->>>>>>> 3ff03bf0
 from iblrig.transfer_experiments import VideoCopier
 from iblrig.net import get_server_communicator, update_alyx_token, read_stdin
 from iblutil.io import (
@@ -32,13 +27,9 @@
 )
 from iblutil.util import setup_logger
 from one.converters import ConversionMixin
-<<<<<<< HEAD
 from one.api import OneAlyx
 from one.webclient import AlyxClient, http_download_file  # type: ignore
-=======
 from one.remote import aws
-from one.webclient import http_download_file  # type: ignore
->>>>>>> 3ff03bf0
 
 with contextlib.suppress(ImportError):
     from iblrig import video_pyspin
