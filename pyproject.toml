[build-system]
requires      = [ "setuptools>=64", "wheel" ]
build-backend = "setuptools.build_meta"

[project]
name = "iblrig"
description = "The International Brain Laboratory's decision making task"
dynamic = [ "readme", "version" ]
keywords = [ "IBL", "neuro-science" ]
requires-python = "~=3.10"
license = { file = "LICENSE" }
dependencies = [
    "ONE-api",
    "PyQt5",
    "PyQtWebEngine",
    "PyYAML",
    "colorlog",
    "graphviz",
    "ibllib@git+https://github.com/int-brain-lab/ibllib.git",
    "iblpybpod@git+https://github.com/int-brain-lab/iblpybpod.git@no-gui",
    "iblscripts@git+https://github.com/int-brain-lab/iblscripts.git",
    "iblutil >= 1.7.4",
    "ipython",
    "numpy",
    "packaging",
    "pandas",
    "project_extraction@git+https://github.com/int-brain-lab/project_extraction.git",
    "pydantic",
    "pyqtgraph",
    "python-osc",
    "pyusb",
    "pywin32; sys_platform == 'win32'",
    "scipy",
    "sounddevice",
]

[project.optional-dependencies]
DEV = [
    "coverage[toml]",
    "mypy",
    "myst-parser",
    "pre-commit",
    "pytest",
    "pytest-cov",
    "ruff",
    "sphinx",
    "sphinx-autobuild",
    "sphinx_lesson",
    "sphinx_rtd_theme",
    "types-PyYAML",
    "types-requests",
    "types-python-dateutil",
]

[project.scripts]
view_session         = "iblrig.commands:view_session"
transfer_data       = "iblrig.commands:transfer_data_cli"
transfer_video_data = "iblrig.commands:transfer_video_data_cli"
transfer_ephys_data = "iblrig.commands:transfer_ephys_data_cli"
flush               = "iblrig.commands:flush"
remove-old-sessions = "iblrig.commands:remove_local_sessions"
iblrig              = "iblrig.gui.wizard:main"
upgrade_iblrig      = "iblrig.upgrade_iblrig:upgrade"
install_spinnaker   = "iblrig.video:install_spinnaker"
install_pyspin      = "iblrig.video:install_pyspin"
start_video_session = "iblrig.video:prepare_video_session_cmd"
start_ephys_session = "iblrig.ephys:prepare_ephys_session_cmd"
convert_uis         = "iblrig.gui.tools:convert_uis"
validate_iblrig     = "iblrig.hardware_validation:run_all_validators_cli"
validate_video      = "iblrig.video:validate_video_cmd"

[tool.setuptools.dynamic]
readme  = { file = "README.md", content-type = "text/markdown" }
version = { attr = "iblrig.__version__" }

[tool.setuptools.packages]
find = {}

[tool.mypy]
files                  = [ "iblrig/**/*.py", "iblrig_tasks/**/*.py" ]
ignore_missing_imports = true

[tool.pytest.ini_options]
<<<<<<< HEAD
addopts    = "-ra --tb=native"
=======
addopts    = "-ra --showlocals --cov=iblrig --cov=iblrig_tasks --cov-report=html --cov-report=xml --tb=short"
>>>>>>> 3ff03bf0
minversion = "6.0"
testpaths  = [ "iblrig/test" ]

[tool.ruff]
exclude = [
    ".mypy_cache",
    "dist",
    "docs",
    "iblrig/gui/*_rc.py",
    "iblrig/gui/ui_*.py",
    "venv",
]
indent-width = 4
line-length = 130
target-version = "py310"

[tool.ruff.lint]
select = [
    "B",   # flake8-bugbear
    "E",   # pycodestyle Error
    "F",   # Pyflakes
    "I",   # isort
    "N",   # pep8-naming
    "PL",  # pylint
    "SIM", # flake8-simplify
    "UP",  # pyupgrade
]
ignore = [
    "PLR0912", # Too many branches
    "PLR0913", # Too many arguments
    "PLR0915", # Too many statements
    "PLR2004", # Magic value used in comparison, consider replacing with a constant variable
]

[tool.ruff.format]
quote-style = "single"

[tool.ruff.lint.pydocstyle]
convention = "numpy"

[tool.ruff.lint.isort]
known-first-party = [ "ibl*", "one*", "pybpod*" ]<|MERGE_RESOLUTION|>--- conflicted
+++ resolved
@@ -81,11 +81,7 @@
 ignore_missing_imports = true
 
 [tool.pytest.ini_options]
-<<<<<<< HEAD
-addopts    = "-ra --tb=native"
-=======
 addopts    = "-ra --showlocals --cov=iblrig --cov=iblrig_tasks --cov-report=html --cov-report=xml --tb=short"
->>>>>>> 3ff03bf0
 minversion = "6.0"
 testpaths  = [ "iblrig/test" ]
 
