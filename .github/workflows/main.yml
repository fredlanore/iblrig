name: CI

on:
  push:
    branches: [master, develop, rc]
  pull_request:
    branches: [master, develop, rc]

jobs:
  build_reqs:
    name: build (${{ matrix.python-version }}, ${{ matrix.os }})
    runs-on: ${{ matrix.os }}
    strategy:
      matrix:
        os: ["windows-latest"]
        python-version: ["3.8"]
    steps:
      - name: Checkout iblrig repo
        uses: actions/checkout@v3
        with:
          path: iblrig

      - name: Checkout iblpybpod repo
        uses: actions/checkout@v3
        with:
          repository: int-brain-lab/iblpybpod
          path: iblpybpod

      - name: Setup Python
        uses: actions/setup-python@v4
        with:
          python-version: ${{ matrix.python-version }}

      - name: flake8
        shell: pwsh -l {0}
        run: |
          pwd
          ls
          pip install flake8 --quiet
          cd iblrig
          python -m flake8

      - name: iblrig_params.yml generation for ci
        shell: pwsh -l {0}
        run: |
          Get-ChildItem
          Get-ChildItem "iblrig"
          $root_loc = Get-Location
          $iblrig_loc = [IO.Path]::Combine($root_loc, "iblrig")
          $iblrig_local_data_loc = [IO.Path]::Combine($root_loc, "iblrig_data")
          $iblrig_remote_data_loc = [IO.Path]::Combine($root_loc, "iblrig_remote_data")
          $iblrig_params_loc = [IO.Path]::Combine($root_loc, "iblrig_params")
          $iblrig_temp_alyx_loc = [IO.Path]::Combine($root_loc, "alyx_proj_data")

          Write-Output "root_loc - $root_loc"
          Write-Output "iblrig_loc - $iblrig_loc"
          Write-Output "iblrig_local_data_loc - $iblrig_local_data_loc"
          Write-Output "iblrig_remote_data_loc - $iblrig_remote_data_loc"
          Write-Output "iblrig_params_loc - $iblrig_params_loc"
          Write-Output "iblrig_temp_alyx_loc - $iblrig_temp_alyx_loc"

          New-Item $iblrig_local_data_loc -ItemType Directory
          New-Item $iblrig_remote_data_loc -ItemType Directory
          New-Item $iblrig_temp_alyx_loc -ItemType Directory

          cd iblrig
          $filename = "iblrig_params_ci.yml" 
          New-Item $filename -ItemType File -Value ("# parameter file generated for github actions ci" + [Environment]::NewLine)
          Add-Content $filename "iblrig_local_data_path: '$iblrig_local_data_loc'"
          Add-Content $filename "iblrig_remote_data_path: '$iblrig_remote_data_loc'"
          Add-Content $filename "iblrig_remote_server_path: '$iblrig_remote_data_loc'"
          Add-Content $filename "iblrig_path: '$iblrig_loc'"
          Add-Content $filename "iblrig_params_path: '$iblrig_params_loc'"
          Add-Content $filename "iblrig_temp_alyx_path: '$iblrig_temp_alyx_loc'"
          Get-Content $filename

      - name: iblrig installation
        shell: pwsh -l {0}
        run: |
          pwd
          ls
          pip install --editable iblrig
          pip install --editable iblpybpod
          cd iblrig
          python setup_pybpod.py --github_actions
          cd Bonsai
          powershell.exe .\install.ps1

      - name: iblrig unit tests
        shell: pwsh -l {0}
        run: |
<<<<<<< HEAD
          cd iblrig\test_iblrig
=======
          cd test_iblrig
>>>>>>> 6e61c94f
          python -m unittest test_adaptive.py
          python -m unittest test_alyx.py
          python -m unittest test_ibllib_imports.py
          python -m unittest test_params.py
          python -m unittest test_path_helper.py
          python -m unittest test_pybpod_config.py
          # python -m unittest test_scripts.py
          python -m unittest test_start_pybpod.py
<<<<<<< HEAD
=======
          python -m unittest test_spacers.py
>>>>>>> 6e61c94f
          python -m unittest test_task.py
          # python -m unittest discover

      - name: Generate requirements_frozen.txt
        shell: pwsh -l {0}
        run: |
          pwd
          ls
          pip freeze > requirements_frozen.txt

      - name: Store frozen requirements as artifacts
        uses: actions/upload-artifact@v3
        with:
          name: requirements_frozen
          path: |
            requirements_frozen.txt
            iblrig/iblrig_params_ci.yml<|MERGE_RESOLUTION|>--- conflicted
+++ resolved
@@ -89,11 +89,7 @@
       - name: iblrig unit tests
         shell: pwsh -l {0}
         run: |
-<<<<<<< HEAD
           cd iblrig\test_iblrig
-=======
-          cd test_iblrig
->>>>>>> 6e61c94f
           python -m unittest test_adaptive.py
           python -m unittest test_alyx.py
           python -m unittest test_ibllib_imports.py
@@ -101,11 +97,8 @@
           python -m unittest test_path_helper.py
           python -m unittest test_pybpod_config.py
           # python -m unittest test_scripts.py
+          python -m unittest test_spacers.py
           python -m unittest test_start_pybpod.py
-<<<<<<< HEAD
-=======
-          python -m unittest test_spacers.py
->>>>>>> 6e61c94f
           python -m unittest test_task.py
           # python -m unittest discover
 
