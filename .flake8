--- conflicted
+++ resolved
@@ -1,13 +1,7 @@
 [flake8]
 max-line-length = 130
 exclude =
-<<<<<<< HEAD
-    venv
-    scratch_*.py
-    Bonsai
-=======
     .git,
     scratch_*.py,
     Bonsai,
-    venv
->>>>>>> edd1e28b
+    venv